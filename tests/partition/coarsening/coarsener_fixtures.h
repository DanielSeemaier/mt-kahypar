/*******************************************************************************
 * This file is part of KaHyPar.
 *
 * Copyright (C) 2019 Tobias Heuer <tobias.heuer@kit.edu>
 *
 * KaHyPar is free software: you can redistribute it and/or modify
 * it under the terms of the GNU General Public License as published by
 * the Free Software Foundation, either version 3 of the License, or
 * (at your option) any later version.
 *
 * KaHyPar is distributed in the hope that it will be useful,
 * but WITHOUT ANY WARRANTY; without even the implied warranty of
 * MERCHANTABILITY or FITNESS FOR A PARTICULAR PURPOSE.  See the
 * GNU General Public License for more details.
 *
 * You should have received a copy of the GNU General Public License
 * along with KaHyPar.  If not, see <http://www.gnu.org/licenses/>.
 *
 ******************************************************************************/

#include "gmock/gmock.h"

#include "mt-kahypar/definitions.h"
#include "tests/datastructures/hypergraph_fixtures.h"

using ::testing::Test;
using ::testing::Eq;
using ::testing::Le;

namespace mt_kahypar {

using TestTypeTraits = ds::TestTypeTraits<2>;
using HyperGraph = typename TestTypeTraits::HyperGraph;
using HyperGraphFactory = typename TestTypeTraits::HyperGraphFactory;
using PartitionedHyperGraph = typename TestTypeTraits::template PartitionedHyperGraph<>;
using HwTopology = typename TestTypeTraits::HwTopology;
using TBB = typename TestTypeTraits::TBB;

class ACoarsener : public Test {
 private:

 public:
  ACoarsener() :
    hypergraph(HyperGraphFactory::construct(TBB::GLOBAL_TASK_GROUP,
      16, 18, { { 0, 1 }, { 0, 1, 3 }, { 1, 2, 3 }, { 2, 3, 4 }, { 2, 4 },
                { 4, 5 }, { 4, 5, 7 }, { 5, 6, 7 }, { 6, 7, 8 }, { 6, 8 },
                { 8, 9 }, { 8, 9, 11 }, { 9, 10, 11 }, { 10, 11, 12 }, { 10, 12 },
                { 12, 13 }, { 12, 13, 15 }, { 13, 14, 15 } })),
    context(),
    nullptr_refiner(nullptr) {
    for ( const HypernodeID& hn : hypergraph.nodes() ) {
      hypergraph.setCommunityID(hn, hypergraph.originalNodeID(hn) / 4);
    }
    hypergraph.initializeCommunities(TBB::GLOBAL_TASK_GROUP);
    hypergraph.setCommunityNodeMapping({ 0, 0, 1, 1 });

    context.partition.k = 2;
    context.partition.objective = kahypar::Objective::km1;
    context.coarsening.max_allowed_node_weight = std::numeric_limits<HypernodeWeight>::max();
    context.coarsening.contraction_limit = 8;
<<<<<<< HEAD
    context.coarsening.minimum_shrink_factor = 1.01;
=======
    context.coarsening.use_adaptive_max_allowed_node_weight = false;
    context.coarsening.minimum_shrink_factor = 1.0;
>>>>>>> 014d4859
    context.coarsening.maximum_shrink_factor = 4.0;
    context.setupPartWeights(hypergraph.totalWeight());
  }

  static void SetUpTestSuite() {
    TBB::instance(HwTopology::instance().num_cpus());
  }

  HyperGraph hypergraph;
  Context context;
  std::unique_ptr<IRefinerT<TestTypeTraits>> nullptr_refiner;
};

template <class HyperGraph>
void assignPartitionIDs(HyperGraph& hypergraph) {
  for (const HypernodeID& hn : hypergraph.nodes()) {
    PartitionID part_id = common::get_numa_node_of_vertex(hn);
    hypergraph.setNodePart(hn, part_id);
  }
  hypergraph.initializeNumCutHyperedges(TBB::GLOBAL_TASK_GROUP);
}

template <class HyperGraph>
HypernodeID currentNumNodes(HyperGraph& hypergraph) {
  HypernodeID num_nodes = 0;
  for (const HypernodeID& hn : hypergraph.nodes()) {
    unused(hn);
    ++num_nodes;
  }
  return num_nodes;
}

template <class HyperGraph>
HyperedgeID currentNumEdges(HyperGraph& hypergraph) {
  HyperedgeID num_edges = 0;
  for (const HyperedgeID& he : hypergraph.edges()) {
    unused(he);
    ++num_edges;
  }
  return num_edges;
}

template <class HyperGraph>
HypernodeID currentNumPins(HyperGraph& hypergraph) {
  HypernodeID num_pins = 0;
  for (const HypernodeID& he : hypergraph.edges()) {
    num_pins += hypergraph.edgeSize(he);
  }
  return num_pins;
}

template <class Coarsener>
void doCoarsening(Coarsener& coarsener) {
  coarsener.disableRandomization();
  coarsener.coarsen();
}

template <class Coarsener>
void decreasesNumberOfPins(Coarsener& coarsener,
                           const size_t number_of_pins) {
  doCoarsening(coarsener);
  ASSERT_THAT(currentNumPins(coarsener.coarsestHypergraph()), Eq(number_of_pins));
}

template <class Coarsener>
void decreasesNumberOfHyperedges(Coarsener& coarsener,
                                 const HyperedgeID num_hyperedges) {
  doCoarsening(coarsener);
  ASSERT_THAT(currentNumEdges(coarsener.coarsestHypergraph()), Eq(num_hyperedges));
}

template <class Coarsener, class HyperGraph>
void removesHyperedgesOfSizeOneDuringCoarsening(Coarsener& coarsener,
                                                HyperGraph& hypergraph,
                                                const std::vector<HyperedgeID>& single_node_hes) {
  doCoarsening(coarsener);
  for (const HyperedgeID& he : single_node_hes) {
    ASSERT_THAT(hypergraph.edgeIsEnabled(he), Eq(false)) << V(he);
  }
}

template <class Coarsener, class HyperGraph, class TypeTraits>
void reAddsHyperedgesOfSizeOneDuringUncoarsening(Coarsener& coarsener,
                                                 std::unique_ptr<IRefinerT<TypeTraits>>& refiner,
                                                 HyperGraph& hypergraph,
                                                 const std::vector<HyperedgeID>& single_node_hes) {
  doCoarsening(coarsener);
  for (const HyperedgeID& he : single_node_hes) {
    ASSERT_THAT(hypergraph.edgeIsEnabled(he), Eq(false)) << V(he);
  }
  PartitionedHyperGraph& partitioned_hypergraph = coarsener.coarsestPartitionedHypergraph();
  assignPartitionIDs(partitioned_hypergraph);
  coarsener.uncoarsen(refiner);
  for (const HyperedgeID& he : single_node_hes) {
    ASSERT_THAT(hypergraph.edgeIsEnabled(he), Eq(true)) << V(he);
  }
}

template <class Coarsener, class HyperGraph>
void removesParallelHyperedgesDuringCoarsening(Coarsener& coarsener,
                                               HyperGraph& hypergraph,
                                               const std::vector<HyperedgeID>& parallel_hes) {
  doCoarsening(coarsener);
  for (const HyperedgeID& he : parallel_hes) {
    ASSERT_THAT(hypergraph.edgeIsEnabled(he), Eq(false)) << V(he);
  }
}

template <class Coarsener, class HyperGraph>
void updatesEdgeWeightOfRepresentativeHyperedgeOnParallelHyperedgeRemoval(Coarsener& coarsener,
                                                                          HyperGraph& hypergraph,
                                                                          const std::vector<std::pair<HyperedgeID, HyperedgeWeight> >& he_weights) {
  doCoarsening(coarsener);
  for (const auto& he_weight : he_weights) {
    HyperedgeID he = he_weight.first;
    HyperedgeWeight weight = he_weight.second;
    ASSERT_THAT(hypergraph.edgeIsEnabled(he), Eq(true)) << V(he);
    ASSERT_THAT(hypergraph.edgeWeight(he), Eq(weight));
  }
}

template <class Coarsener, class HyperGraph, class TypeTraits>
void restoresParallelHyperedgesDuringUncoarsening(Coarsener& coarsener,
                                                  std::unique_ptr<IRefinerT<TypeTraits>>& refiner,
                                                  HyperGraph& hypergraph,
                                                  const std::vector<HyperedgeID>& parallel_hes) {
  doCoarsening(coarsener);
  for (const HyperedgeID& he : parallel_hes) {
    ASSERT_THAT(hypergraph.edgeIsEnabled(he), Eq(false)) << V(he);
  }
  PartitionedHyperGraph& partitioned_hypergraph = coarsener.coarsestPartitionedHypergraph();
  assignPartitionIDs(partitioned_hypergraph);
  coarsener.uncoarsen(refiner);
  for (const HyperedgeID& he : parallel_hes) {
    ASSERT_THAT(hypergraph.edgeIsEnabled(he), Eq(true)) << V(he);
  }
}

template <class Coarsener, class HyperGraph>
void doesNotCoarsenUntilCoarseningLimit(Coarsener& coarsener,
                                        HyperGraph& hypergraph,
                                        Context& context,
                                        const HypernodeID contraction_limit,
                                        const HypernodeWeight max_allowed_node_weight,
                                        const size_t expected_num_nodes) {
  context.coarsening.contraction_limit = contraction_limit;
  context.coarsening.max_allowed_node_weight = max_allowed_node_weight;
  doCoarsening(coarsener);
  for (const HypernodeID& hn : hypergraph.nodes()) {
    ASSERT_THAT(hypergraph.nodeWeight(hn), Le(context.coarsening.max_allowed_node_weight));
  }
  ASSERT_THAT(currentNumNodes(hypergraph), Eq(expected_num_nodes));
}
}  // namespace mt_kahypar<|MERGE_RESOLUTION|>--- conflicted
+++ resolved
@@ -58,12 +58,8 @@
     context.partition.objective = kahypar::Objective::km1;
     context.coarsening.max_allowed_node_weight = std::numeric_limits<HypernodeWeight>::max();
     context.coarsening.contraction_limit = 8;
-<<<<<<< HEAD
-    context.coarsening.minimum_shrink_factor = 1.01;
-=======
     context.coarsening.use_adaptive_max_allowed_node_weight = false;
     context.coarsening.minimum_shrink_factor = 1.0;
->>>>>>> 014d4859
     context.coarsening.maximum_shrink_factor = 4.0;
     context.setupPartWeights(hypergraph.totalWeight());
   }
