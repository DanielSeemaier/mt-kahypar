/*******************************************************************************
 * This file is part of KaHyPar.
 *
 * Copyright (C) 2019 Tobias Heuer <tobias.heuer@kit.edu>
 *
 * KaHyPar is free software: you can redistribute it and/or modify
 * it under the terms of the GNU General Public License as published by
 * the Free Software Foundation, either version 3 of the License, or
 * (at your option) any later version.
 *
 * KaHyPar is distributed in the hope that it will be useful,
 * but WITHOUT ANY WARRANTY; without even the implied warranty of
 * MERCHANTABILITY or FITNESS FOR A PARTICULAR PURPOSE.  See the
 * GNU General Public License for more details.
 *
 * You should have received a copy of the GNU General Public License
 * along with KaHyPar.  If not, see <http://www.gnu.org/licenses/>.
 *
 ******************************************************************************/

#include "gmock/gmock.h"

#include <atomic>

#include "tbb/parallel_invoke.h"

#include "mt-kahypar/definitions.h"
#include "mt-kahypar/utils/timer.h"
#include "mt-kahypar/io/hypergraph_io.h"
#include "mt-kahypar/partition/registries/register_flat_initial_partitioning_algorithms.h"
#include "mt-kahypar/partition/initial_partitioning/flat/pool_initial_partitioner.h"

using ::testing::Test;

namespace mt_kahypar {

template<PartitionID k, size_t runs>
struct TestConfig {
  static constexpr PartitionID K = k;
  static constexpr size_t RUNS = runs;
};

template<typename Config>
class APoolInitialPartitionerTest : public Test {
<<<<<<< HEAD
 private:
  using HyperGraph = typename GlobalTypeTraits::HyperGraph;
  using HyperGraphFactory = typename GlobalTypeTraits::HyperGraphFactory;
  using PartitionedHyperGraph = typename GlobalTypeTraits::PartitionedHyperGraph;
  using HwTopology = typename GlobalTypeTraits::HwTopology;

=======
>>>>>>> cadddb90
 public:
  APoolInitialPartitionerTest() :
    hypergraph(),
    partitioned_hypergraph(),
    context() {
    context.partition.k = Config::K;
    context.partition.epsilon = 0.2;
    context.partition.objective = kahypar::Objective::km1;
    context.initial_partitioning.runs = Config::RUNS;
    context.refinement.label_propagation.algorithm =
      LabelPropagationAlgorithm::label_propagation_km1;
    context.initial_partitioning.refinement.label_propagation.algorithm =
      LabelPropagationAlgorithm::label_propagation_km1;
    hypergraph = io::readHypergraphFile(
      "../test_instances/test_instance.hgr", TBBNumaArena::GLOBAL_TASK_GROUP);
    partitioned_hypergraph = PartitionedHypergraph<>(
      context.partition.k, TBBNumaArena::GLOBAL_TASK_GROUP, hypergraph);
    context.setupPartWeights(hypergraph.totalWeight());
    utils::Timer::instance().disable();
  }

  static void SetUpTestSuite() {
    TBBNumaArena::instance(HardwareTopology::instance().num_cpus());
  }

  Hypergraph hypergraph;
  PartitionedHypergraph<> partitioned_hypergraph;
  Context context;
};

typedef ::testing::Types<TestConfig<2, 1>,
                         TestConfig<2, 2>,
                         TestConfig<2, 5>,
                         TestConfig<3, 1>,
                         TestConfig<3, 2>,
                         TestConfig<3, 5>,
                         TestConfig<4, 1>,
                         TestConfig<4, 2>,
                         TestConfig<4, 5>,
                         TestConfig<5, 1>,
                         TestConfig<5, 2>,
                         TestConfig<5, 5>> TestConfigs;

TYPED_TEST_CASE(APoolInitialPartitionerTest, TestConfigs);

TYPED_TEST(APoolInitialPartitionerTest, HasValidImbalance) {
  PoolInitialPartitioner& initial_partitioner = *new(tbb::task::allocate_root())
    PoolInitialPartitioner(this->partitioned_hypergraph, this->context, TBBNumaArena::GLOBAL_TASK_GROUP);
  tbb::task::spawn_root_and_wait(initial_partitioner);

  ASSERT_LE(metrics::imbalance(this->partitioned_hypergraph, this->context),
            this->context.partition.epsilon);
}

TYPED_TEST(APoolInitialPartitionerTest, AssginsEachHypernode) {
  PoolInitialPartitioner& initial_partitioner = *new(tbb::task::allocate_root())
    PoolInitialPartitioner(this->partitioned_hypergraph, this->context, TBBNumaArena::GLOBAL_TASK_GROUP);
  tbb::task::spawn_root_and_wait(initial_partitioner);

  for ( const HypernodeID& hn : this->partitioned_hypergraph.nodes() ) {
    ASSERT_NE(this->partitioned_hypergraph.partID(hn), -1);
  }
}

TYPED_TEST(APoolInitialPartitionerTest, HasNoSignificantLowPartitionWeights) {
  PoolInitialPartitioner& initial_partitioner = *new(tbb::task::allocate_root())
    PoolInitialPartitioner(this->partitioned_hypergraph, this->context, TBBNumaArena::GLOBAL_TASK_GROUP);
  tbb::task::spawn_root_and_wait(initial_partitioner);

  // Each block should have a weight greater or equal than 20% of the average
  // block weight.
  for ( PartitionID block = 0; block < this->context.partition.k; ++block ) {
    ASSERT_GE(this->partitioned_hypergraph.partWeight(block),
              this->context.partition.perfect_balance_part_weights[block] / 5);
  }
}


}  // namespace mt_kahypar<|MERGE_RESOLUTION|>--- conflicted
+++ resolved
@@ -42,15 +42,6 @@
 
 template<typename Config>
 class APoolInitialPartitionerTest : public Test {
-<<<<<<< HEAD
- private:
-  using HyperGraph = typename GlobalTypeTraits::HyperGraph;
-  using HyperGraphFactory = typename GlobalTypeTraits::HyperGraphFactory;
-  using PartitionedHyperGraph = typename GlobalTypeTraits::PartitionedHyperGraph;
-  using HwTopology = typename GlobalTypeTraits::HwTopology;
-
-=======
->>>>>>> cadddb90
  public:
   APoolInitialPartitionerTest() :
     hypergraph(),
@@ -66,7 +57,7 @@
       LabelPropagationAlgorithm::label_propagation_km1;
     hypergraph = io::readHypergraphFile(
       "../test_instances/test_instance.hgr", TBBNumaArena::GLOBAL_TASK_GROUP);
-    partitioned_hypergraph = PartitionedHypergraph<>(
+    partitioned_hypergraph = PartitionedHypergraph(
       context.partition.k, TBBNumaArena::GLOBAL_TASK_GROUP, hypergraph);
     context.setupPartWeights(hypergraph.totalWeight());
     utils::Timer::instance().disable();
@@ -77,7 +68,7 @@
   }
 
   Hypergraph hypergraph;
-  PartitionedHypergraph<> partitioned_hypergraph;
+  PartitionedHypergraph partitioned_hypergraph;
   Context context;
 };
 
