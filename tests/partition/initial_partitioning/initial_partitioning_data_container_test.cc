/*******************************************************************************
 * This file is part of KaHyPar.
 *
 * Copyright (C) 2019 Tobias Heuer <tobias.heuer@kit.edu>
 *
 * KaHyPar is free software: you can redistribute it and/or modify
 * it under the terms of the GNU General Public License as published by
 * the Free Software Foundation, either version 3 of the License, or
 * (at your option) any later version.
 *
 * KaHyPar is distributed in the hope that it will be useful,
 * but WITHOUT ANY WARRANTY; without even the implied warranty of
 * MERCHANTABILITY or FITNESS FOR A PARTICULAR PURPOSE.  See the
 * GNU General Public License for more details.
 *
 * You should have received a copy of the GNU General Public License
 * along with KaHyPar.  If not, see <http://www.gnu.org/licenses/>.
 *
 ******************************************************************************/

#include "gmock/gmock.h"

#include <atomic>

#include "tbb/parallel_invoke.h"

#include "tests/datastructures/hypergraph_fixtures.h"
#include "mt-kahypar/utils/timer.h"
#include "mt-kahypar/partition/initial_partitioning/flat/initial_partitioning_data_container.h"

using ::testing::Test;

namespace mt_kahypar {

<<<<<<< HEAD
using TestTypeTraits = ds::TestTypeTraits<2>;
using HyperGraph = typename TestTypeTraits::HyperGraph;
using HyperGraphFactory = typename TestTypeTraits::HyperGraphFactory;
using PartitionedHyperGraph = typename TestTypeTraits::PartitionedHyperGraph;
using PartitionedHyperGraphWithoutBorderVertices = typename TestTypeTraits::PartitionedHyperGraph;
using TBB = typename TestTypeTraits::TBB;

class AInitialPartitioningDataContainer :
  public ds::HypergraphFixture<HyperGraph, HyperGraphFactory, TBB> {
=======
using PartitionedHyperGraph = PartitionedHypergraph<true>;
using PartitionedHyperGraphWithoutBorderVertices = PartitionedHypergraph<false>;

class AInitialPartitioningDataContainer : public ds::HypergraphFixture{
>>>>>>> cadddb90
 private:
  using Base = ds::HypergraphFixture;

 public:
  AInitialPartitioningDataContainer() :
    Base(),
    context() {
    context.partition.k = 2;
    context.partition.epsilon = 0.2;
    context.partition.objective = kahypar::Objective::km1;
    // Max Part Weight = 4
    context.setupPartWeights(hypergraph.totalWeight());
    utils::Timer::instance().disable();
  }

  static void TearDownTestSuite() {
    TBBNumaArena::instance().terminate();
  }

  using Base::hypergraph;
  Context context;
};

TEST_F(AInitialPartitioningDataContainer, ReturnsAnUnassignedLocalHypernode1) {
  PartitionedHyperGraph partitioned_hypergraph(
    context.partition.k, hypergraph);
  InitialPartitioningDataContainer ip_data(
    partitioned_hypergraph, context, TBBNumaArena::GLOBAL_TASK_GROUP);
  PartitionedHyperGraphWithoutBorderVertices& local_hg = ip_data.local_partitioned_hypergraph();
  ip_data.reset_unassigned_hypernodes();
  ASSERT_EQ(-1, local_hg.partID(ip_data.get_unassigned_hypernode()));
}

TEST_F(AInitialPartitioningDataContainer, ReturnsAnUnassignedLocalHypernode2) {
  PartitionedHyperGraph partitioned_hypergraph(
    context.partition.k, hypergraph);
  InitialPartitioningDataContainer ip_data(
    partitioned_hypergraph, context, TBBNumaArena::GLOBAL_TASK_GROUP);
  PartitionedHyperGraphWithoutBorderVertices& local_hg = ip_data.local_partitioned_hypergraph();
  ip_data.reset_unassigned_hypernodes();

  size_t num_hypernodes_to_assign = 2;
  size_t assigned_hypernodes = 0;
  for ( const HypernodeID& hn : local_hg.nodes() ) {
    local_hg.setNodePart(hn, 0);
    ++assigned_hypernodes;
    if ( assigned_hypernodes == num_hypernodes_to_assign ) {
      break;
    }
  }

  ASSERT_EQ(-1, local_hg.partID(ip_data.get_unassigned_hypernode()));
}

TEST_F(AInitialPartitioningDataContainer, ReturnsAnUnassignedLocalHypernode3) {
  PartitionedHyperGraph partitioned_hypergraph(
    context.partition.k, hypergraph);
  InitialPartitioningDataContainer ip_data(
    partitioned_hypergraph, context, TBBNumaArena::GLOBAL_TASK_GROUP);
  PartitionedHyperGraphWithoutBorderVertices& local_hg = ip_data.local_partitioned_hypergraph();
  ip_data.reset_unassigned_hypernodes();

  size_t num_hypernodes_to_assign = 4;
  size_t assigned_hypernodes = 0;
  for ( const HypernodeID& hn : local_hg.nodes() ) {
    local_hg.setNodePart(hn, 0);
    ++assigned_hypernodes;
    if ( assigned_hypernodes == num_hypernodes_to_assign ) {
      break;
    }
  }

  ASSERT_EQ(-1, local_hg.partID(ip_data.get_unassigned_hypernode()));
}

TEST_F(AInitialPartitioningDataContainer, ReturnsAnUnassignedLocalHypernode4) {
  PartitionedHyperGraph partitioned_hypergraph(
    context.partition.k, hypergraph);
  InitialPartitioningDataContainer ip_data(
    partitioned_hypergraph, context, TBBNumaArena::GLOBAL_TASK_GROUP);
  PartitionedHyperGraphWithoutBorderVertices& local_hg = ip_data.local_partitioned_hypergraph();
  ip_data.reset_unassigned_hypernodes();

  size_t num_hypernodes_to_assign = 6;
  size_t assigned_hypernodes = 0;
  for ( const HypernodeID& hn : local_hg.nodes() ) {
    local_hg.setNodePart(hn, 0);
    ++assigned_hypernodes;
    if ( assigned_hypernodes == num_hypernodes_to_assign ) {
      break;
    }
  }

  ASSERT_EQ(-1, local_hg.partID(ip_data.get_unassigned_hypernode()));
}

TEST_F(AInitialPartitioningDataContainer, ReturnsInvalidHypernodeIfAllHypernodesAreAssigned) {
  PartitionedHyperGraph partitioned_hypergraph(
    context.partition.k, hypergraph);
  InitialPartitioningDataContainer ip_data(
    partitioned_hypergraph, context, TBBNumaArena::GLOBAL_TASK_GROUP);
  PartitionedHyperGraphWithoutBorderVertices& local_hg = ip_data.local_partitioned_hypergraph();
  ip_data.reset_unassigned_hypernodes();

  for ( const HypernodeID& hn : local_hg.nodes() ) {
    local_hg.setNodePart(hn, 0);
  }

  ASSERT_EQ(std::numeric_limits<HypernodeID>::max(),
            ip_data.get_unassigned_hypernode());
}

TEST_F(AInitialPartitioningDataContainer, ReturnsValidUnassignedHypernodeIfPartitionIsResetted) {
  PartitionedHyperGraph partitioned_hypergraph(
    context.partition.k, hypergraph);
  InitialPartitioningDataContainer ip_data(
    partitioned_hypergraph, context, TBBNumaArena::GLOBAL_TASK_GROUP);
  PartitionedHyperGraphWithoutBorderVertices& local_hg = ip_data.local_partitioned_hypergraph();
  ip_data.reset_unassigned_hypernodes();

  for ( const HypernodeID& hn : local_hg.nodes() ) {
    local_hg.setNodePart(hn, 0);
  }

  ASSERT_EQ(std::numeric_limits<HypernodeID>::max(),
            ip_data.get_unassigned_hypernode());

  local_hg.resetPartition();
  ip_data.reset_unassigned_hypernodes();
  ASSERT_EQ(-1, local_hg.partID(ip_data.get_unassigned_hypernode()));
}

TEST_F(AInitialPartitioningDataContainer, AppliesPartitionToHypergraph) {
  PartitionedHyperGraph partitioned_hypergraph(
    context.partition.k, hypergraph);
  InitialPartitioningDataContainer ip_data(
    partitioned_hypergraph, context, TBBNumaArena::GLOBAL_TASK_GROUP);
  PartitionedHyperGraphWithoutBorderVertices& local_hg = ip_data.local_partitioned_hypergraph();

  // Cut = 2
  local_hg.setNodePart(0, 0);
  local_hg.setNodePart(1, 0);
  local_hg.setNodePart(2, 0);
  local_hg.setNodePart(3, 1);
  local_hg.setNodePart(4, 1);
  local_hg.setNodePart(5, 1);
  local_hg.setNodePart(6, 1);
  ip_data.commit(InitialPartitioningAlgorithm::random);

  ip_data.apply();

  ASSERT_EQ(2, metrics::objective(partitioned_hypergraph, context.partition.objective));
  ASSERT_EQ(0, partitioned_hypergraph.partID(0));
  ASSERT_EQ(0, partitioned_hypergraph.partID(1));
  ASSERT_EQ(0, partitioned_hypergraph.partID(2));
  ASSERT_EQ(1, partitioned_hypergraph.partID(3));
  ASSERT_EQ(1, partitioned_hypergraph.partID(4));
  ASSERT_EQ(1, partitioned_hypergraph.partID(5));
  ASSERT_EQ(1, partitioned_hypergraph.partID(6));
}

TEST_F(AInitialPartitioningDataContainer, AppliesBestPartitionToHypergraph) {
  PartitionedHyperGraph partitioned_hypergraph(
    context.partition.k, hypergraph);
  InitialPartitioningDataContainer ip_data(
    partitioned_hypergraph, context, TBBNumaArena::GLOBAL_TASK_GROUP);
  PartitionedHyperGraphWithoutBorderVertices& local_hg = ip_data.local_partitioned_hypergraph();

  // Cut = 3
  local_hg.setNodePart(0, 0);
  local_hg.setNodePart(1, 0);
  local_hg.setNodePart(2, 0);
  local_hg.setNodePart(3, 0);
  local_hg.setNodePart(4, 1);
  local_hg.setNodePart(5, 1);
  local_hg.setNodePart(6, 1);
  ip_data.commit(InitialPartitioningAlgorithm::random);

  // Cut = 2
  local_hg.setNodePart(0, 0);
  local_hg.setNodePart(1, 0);
  local_hg.setNodePart(2, 0);
  local_hg.setNodePart(3, 1);
  local_hg.setNodePart(4, 1);
  local_hg.setNodePart(5, 1);
  local_hg.setNodePart(6, 1);
  ip_data.commit(InitialPartitioningAlgorithm::random);

  ip_data.apply();

  ASSERT_EQ(2, metrics::objective(partitioned_hypergraph, context.partition.objective));
  ASSERT_EQ(0, partitioned_hypergraph.partID(0));
  ASSERT_EQ(0, partitioned_hypergraph.partID(1));
  ASSERT_EQ(0, partitioned_hypergraph.partID(2));
  ASSERT_EQ(1, partitioned_hypergraph.partID(3));
  ASSERT_EQ(1, partitioned_hypergraph.partID(4));
  ASSERT_EQ(1, partitioned_hypergraph.partID(5));
  ASSERT_EQ(1, partitioned_hypergraph.partID(6));
}

TEST_F(AInitialPartitioningDataContainer, AppliesBestPartitionWithImbalancedPartitionToHypergraph1) {
  PartitionedHyperGraph partitioned_hypergraph(
    context.partition.k, hypergraph);
  InitialPartitioningDataContainer ip_data(
    partitioned_hypergraph, context, TBBNumaArena::GLOBAL_TASK_GROUP);
  PartitionedHyperGraphWithoutBorderVertices& local_hg = ip_data.local_partitioned_hypergraph();

  // Cut = 1, but imbalanced
  local_hg.setNodePart(0, 1);
  local_hg.setNodePart(1, 0);
  local_hg.setNodePart(2, 1);
  local_hg.setNodePart(3, 1);
  local_hg.setNodePart(4, 1);
  local_hg.setNodePart(5, 1);
  local_hg.setNodePart(6, 1);
  ip_data.commit(InitialPartitioningAlgorithm::random);

  // Cut = 2
  local_hg.setNodePart(0, 0);
  local_hg.setNodePart(1, 0);
  local_hg.setNodePart(2, 0);
  local_hg.setNodePart(3, 1);
  local_hg.setNodePart(4, 1);
  local_hg.setNodePart(5, 1);
  local_hg.setNodePart(6, 1);
  ip_data.commit(InitialPartitioningAlgorithm::random);

  ip_data.apply();

  ASSERT_EQ(2, metrics::objective(partitioned_hypergraph, context.partition.objective));
  ASSERT_EQ(0, partitioned_hypergraph.partID(0));
  ASSERT_EQ(0, partitioned_hypergraph.partID(1));
  ASSERT_EQ(0, partitioned_hypergraph.partID(2));
  ASSERT_EQ(1, partitioned_hypergraph.partID(3));
  ASSERT_EQ(1, partitioned_hypergraph.partID(4));
  ASSERT_EQ(1, partitioned_hypergraph.partID(5));
  ASSERT_EQ(1, partitioned_hypergraph.partID(6));
}

TEST_F(AInitialPartitioningDataContainer, AppliesBestPartitionWithImbalancedPartitionToHypergraph2) {
  PartitionedHyperGraph partitioned_hypergraph(
    context.partition.k, hypergraph);
  InitialPartitioningDataContainer ip_data(
    partitioned_hypergraph, context, TBBNumaArena::GLOBAL_TASK_GROUP);
  PartitionedHyperGraphWithoutBorderVertices& local_hg = ip_data.local_partitioned_hypergraph();

  // Cut = 1, but imbalanced
  local_hg.setNodePart(0, 1);
  local_hg.setNodePart(1, 0);
  local_hg.setNodePart(2, 1);
  local_hg.setNodePart(3, 1);
  local_hg.setNodePart(4, 1);
  local_hg.setNodePart(5, 1);
  local_hg.setNodePart(6, 1);
  ip_data.commit(InitialPartitioningAlgorithm::random);

  // Cut = 2, also imbalanced but better balance
  local_hg.setNodePart(0, 0);
  local_hg.setNodePart(1, 0);
  local_hg.setNodePart(2, 1);
  local_hg.setNodePart(3, 1);
  local_hg.setNodePart(4, 1);
  local_hg.setNodePart(5, 1);
  local_hg.setNodePart(6, 1);
  ip_data.commit(InitialPartitioningAlgorithm::random);

  ip_data.apply();

  ASSERT_EQ(2, metrics::objective(partitioned_hypergraph, context.partition.objective));
  ASSERT_EQ(0, partitioned_hypergraph.partID(0));
  ASSERT_EQ(0, partitioned_hypergraph.partID(1));
  ASSERT_EQ(1, partitioned_hypergraph.partID(2));
  ASSERT_EQ(1, partitioned_hypergraph.partID(3));
  ASSERT_EQ(1, partitioned_hypergraph.partID(4));
  ASSERT_EQ(1, partitioned_hypergraph.partID(5));
  ASSERT_EQ(1, partitioned_hypergraph.partID(6));
}

TEST_F(AInitialPartitioningDataContainer, AppliesBestPartitionWithImbalancedPartitionToHypergraph3) {
  PartitionedHyperGraph partitioned_hypergraph(
    context.partition.k, hypergraph);
  InitialPartitioningDataContainer ip_data(
    partitioned_hypergraph, context, TBBNumaArena::GLOBAL_TASK_GROUP);
  PartitionedHyperGraphWithoutBorderVertices& local_hg = ip_data.local_partitioned_hypergraph();

  // Cut = 1
  local_hg.setNodePart(0, 1);
  local_hg.setNodePart(1, 0);
  local_hg.setNodePart(2, 1);
  local_hg.setNodePart(3, 1);
  local_hg.setNodePart(4, 1);
  local_hg.setNodePart(5, 1);
  local_hg.setNodePart(6, 1);
  ip_data.commit(InitialPartitioningAlgorithm::random);

  // Cut = 2
  local_hg.setNodePart(0, 0);
  local_hg.setNodePart(1, 1);
  local_hg.setNodePart(2, 1);
  local_hg.setNodePart(3, 1);
  local_hg.setNodePart(4, 1);
  local_hg.setNodePart(5, 1);
  local_hg.setNodePart(6, 1);
  ip_data.commit(InitialPartitioningAlgorithm::random);

  ip_data.apply();

  ASSERT_EQ(1, metrics::objective(partitioned_hypergraph, context.partition.objective));
  ASSERT_EQ(1, partitioned_hypergraph.partID(0));
  ASSERT_EQ(0, partitioned_hypergraph.partID(1));
  ASSERT_EQ(1, partitioned_hypergraph.partID(2));
  ASSERT_EQ(1, partitioned_hypergraph.partID(3));
  ASSERT_EQ(1, partitioned_hypergraph.partID(4));
  ASSERT_EQ(1, partitioned_hypergraph.partID(5));
  ASSERT_EQ(1, partitioned_hypergraph.partID(6));
}

TEST_F(AInitialPartitioningDataContainer, AppliesBestPartitionToHypergraphInParallel1) {
  PartitionedHyperGraph partitioned_hypergraph(
    context.partition.k, hypergraph);
  InitialPartitioningDataContainer ip_data(
    partitioned_hypergraph, context, TBBNumaArena::GLOBAL_TASK_GROUP);

  std::atomic<size_t> cnt(0);
  tbb::parallel_invoke([&] {
    ++cnt;
    while(cnt < 2) { }
    PartitionedHyperGraphWithoutBorderVertices& local_hg = ip_data.local_partitioned_hypergraph();
    // Cut = 3
    local_hg.setNodePart(0, 0);
    local_hg.setNodePart(1, 0);
    local_hg.setNodePart(2, 0);
    local_hg.setNodePart(3, 0);
    local_hg.setNodePart(4, 1);
    local_hg.setNodePart(5, 1);
    local_hg.setNodePart(6, 1);
    ip_data.commit(InitialPartitioningAlgorithm::random);
  }, [&] {
    ++cnt;
    while(cnt < 2) { }
    PartitionedHyperGraphWithoutBorderVertices& local_hg = ip_data.local_partitioned_hypergraph();
    // Cut = 2
    local_hg.setNodePart(0, 0);
    local_hg.setNodePart(1, 0);
    local_hg.setNodePart(2, 0);
    local_hg.setNodePart(3, 1);
    local_hg.setNodePart(4, 1);
    local_hg.setNodePart(5, 1);
    local_hg.setNodePart(6, 1);
    ip_data.commit(InitialPartitioningAlgorithm::random);
  });

  ip_data.apply();

  ASSERT_EQ(2, metrics::objective(partitioned_hypergraph, context.partition.objective));
  ASSERT_EQ(0, partitioned_hypergraph.partID(0));
  ASSERT_EQ(0, partitioned_hypergraph.partID(1));
  ASSERT_EQ(0, partitioned_hypergraph.partID(2));
  ASSERT_EQ(1, partitioned_hypergraph.partID(3));
  ASSERT_EQ(1, partitioned_hypergraph.partID(4));
  ASSERT_EQ(1, partitioned_hypergraph.partID(5));
  ASSERT_EQ(1, partitioned_hypergraph.partID(6));
}

TEST_F(AInitialPartitioningDataContainer, AppliesBestPartitionToHypergraphInParallel2) {
  PartitionedHyperGraph partitioned_hypergraph(
    context.partition.k, hypergraph);
  InitialPartitioningDataContainer ip_data(
    partitioned_hypergraph, context, TBBNumaArena::GLOBAL_TASK_GROUP);

  std::atomic<size_t> cnt(0);
  tbb::parallel_invoke([&] {
    ++cnt;
    while(cnt < 2) { }
    PartitionedHyperGraphWithoutBorderVertices& local_hg = ip_data.local_partitioned_hypergraph();
    // Cut = 1, but imbalanced
    local_hg.setNodePart(0, 1);
    local_hg.setNodePart(1, 0);
    local_hg.setNodePart(2, 1);
    local_hg.setNodePart(3, 1);
    local_hg.setNodePart(4, 1);
    local_hg.setNodePart(5, 1);
    local_hg.setNodePart(6, 1);
    ip_data.commit(InitialPartitioningAlgorithm::random);
  }, [&] {
    ++cnt;
    while(cnt < 2) { }
    PartitionedHyperGraphWithoutBorderVertices& local_hg = ip_data.local_partitioned_hypergraph();
    // Cut = 2, but balanced
    local_hg.setNodePart(0, 0);
    local_hg.setNodePart(1, 0);
    local_hg.setNodePart(2, 0);
    local_hg.setNodePart(3, 1);
    local_hg.setNodePart(4, 1);
    local_hg.setNodePart(5, 1);
    local_hg.setNodePart(6, 1);
    ip_data.commit(InitialPartitioningAlgorithm::random);
  });

  ip_data.apply();

  ASSERT_EQ(2, metrics::objective(partitioned_hypergraph, context.partition.objective));
  ASSERT_EQ(0, partitioned_hypergraph.partID(0));
  ASSERT_EQ(0, partitioned_hypergraph.partID(1));
  ASSERT_EQ(0, partitioned_hypergraph.partID(2));
  ASSERT_EQ(1, partitioned_hypergraph.partID(3));
  ASSERT_EQ(1, partitioned_hypergraph.partID(4));
  ASSERT_EQ(1, partitioned_hypergraph.partID(5));
  ASSERT_EQ(1, partitioned_hypergraph.partID(6));
}

TEST_F(AInitialPartitioningDataContainer, AppliesBestPartitionToHypergraphInParallel3) {
  PartitionedHyperGraph partitioned_hypergraph(
    context.partition.k, hypergraph);
  InitialPartitioningDataContainer ip_data(
    partitioned_hypergraph, context, TBBNumaArena::GLOBAL_TASK_GROUP);

  std::atomic<size_t> cnt(0);
  tbb::parallel_invoke([&] {
    ++cnt;
    while(cnt < 2) { }
    PartitionedHyperGraphWithoutBorderVertices& local_hg = ip_data.local_partitioned_hypergraph();
    // Cut = 3
    local_hg.setNodePart(0, 0);
    local_hg.setNodePart(1, 0);
    local_hg.setNodePart(2, 0);
    local_hg.setNodePart(3, 0);
    local_hg.setNodePart(4, 1);
    local_hg.setNodePart(5, 1);
    local_hg.setNodePart(6, 1);
    ip_data.commit(InitialPartitioningAlgorithm::random);
  }, [&] {
    ++cnt;
    while(cnt < 2) { }
    PartitionedHyperGraphWithoutBorderVertices& local_hg = ip_data.local_partitioned_hypergraph();
    // Cut = 2
    local_hg.setNodePart(0, 0);
    local_hg.setNodePart(1, 0);
    local_hg.setNodePart(2, 1);
    local_hg.setNodePart(3, 0);
    local_hg.setNodePart(4, 0);
    local_hg.setNodePart(5, 1);
    local_hg.setNodePart(6, 1);
    ip_data.commit(InitialPartitioningAlgorithm::random);
  });

  ip_data.apply();

  ASSERT_EQ(2, metrics::objective(partitioned_hypergraph, context.partition.objective));
  ASSERT_EQ(0, partitioned_hypergraph.partID(0));
  ASSERT_EQ(0, partitioned_hypergraph.partID(1));
  ASSERT_EQ(1, partitioned_hypergraph.partID(2));
  ASSERT_EQ(0, partitioned_hypergraph.partID(3));
  ASSERT_EQ(0, partitioned_hypergraph.partID(4));
  ASSERT_EQ(1, partitioned_hypergraph.partID(5));
  ASSERT_EQ(1, partitioned_hypergraph.partID(6));
}


}  // namespace mt_kahypar<|MERGE_RESOLUTION|>--- conflicted
+++ resolved
@@ -32,22 +32,7 @@
 
 namespace mt_kahypar {
 
-<<<<<<< HEAD
-using TestTypeTraits = ds::TestTypeTraits<2>;
-using HyperGraph = typename TestTypeTraits::HyperGraph;
-using HyperGraphFactory = typename TestTypeTraits::HyperGraphFactory;
-using PartitionedHyperGraph = typename TestTypeTraits::PartitionedHyperGraph;
-using PartitionedHyperGraphWithoutBorderVertices = typename TestTypeTraits::PartitionedHyperGraph;
-using TBB = typename TestTypeTraits::TBB;
-
-class AInitialPartitioningDataContainer :
-  public ds::HypergraphFixture<HyperGraph, HyperGraphFactory, TBB> {
-=======
-using PartitionedHyperGraph = PartitionedHypergraph<true>;
-using PartitionedHyperGraphWithoutBorderVertices = PartitionedHypergraph<false>;
-
 class AInitialPartitioningDataContainer : public ds::HypergraphFixture{
->>>>>>> cadddb90
  private:
   using Base = ds::HypergraphFixture;
 
@@ -72,21 +57,21 @@
 };
 
 TEST_F(AInitialPartitioningDataContainer, ReturnsAnUnassignedLocalHypernode1) {
-  PartitionedHyperGraph partitioned_hypergraph(
-    context.partition.k, hypergraph);
-  InitialPartitioningDataContainer ip_data(
-    partitioned_hypergraph, context, TBBNumaArena::GLOBAL_TASK_GROUP);
-  PartitionedHyperGraphWithoutBorderVertices& local_hg = ip_data.local_partitioned_hypergraph();
+  PartitionedHypergraph partitioned_hypergraph(
+    context.partition.k, hypergraph);
+  InitialPartitioningDataContainer ip_data(
+    partitioned_hypergraph, context, TBBNumaArena::GLOBAL_TASK_GROUP);
+  PartitionedHypergraph& local_hg = ip_data.local_partitioned_hypergraph();
   ip_data.reset_unassigned_hypernodes();
   ASSERT_EQ(-1, local_hg.partID(ip_data.get_unassigned_hypernode()));
 }
 
 TEST_F(AInitialPartitioningDataContainer, ReturnsAnUnassignedLocalHypernode2) {
-  PartitionedHyperGraph partitioned_hypergraph(
-    context.partition.k, hypergraph);
-  InitialPartitioningDataContainer ip_data(
-    partitioned_hypergraph, context, TBBNumaArena::GLOBAL_TASK_GROUP);
-  PartitionedHyperGraphWithoutBorderVertices& local_hg = ip_data.local_partitioned_hypergraph();
+  PartitionedHypergraph partitioned_hypergraph(
+    context.partition.k, hypergraph);
+  InitialPartitioningDataContainer ip_data(
+    partitioned_hypergraph, context, TBBNumaArena::GLOBAL_TASK_GROUP);
+  PartitionedHypergraph& local_hg = ip_data.local_partitioned_hypergraph();
   ip_data.reset_unassigned_hypernodes();
 
   size_t num_hypernodes_to_assign = 2;
@@ -103,11 +88,11 @@
 }
 
 TEST_F(AInitialPartitioningDataContainer, ReturnsAnUnassignedLocalHypernode3) {
-  PartitionedHyperGraph partitioned_hypergraph(
-    context.partition.k, hypergraph);
-  InitialPartitioningDataContainer ip_data(
-    partitioned_hypergraph, context, TBBNumaArena::GLOBAL_TASK_GROUP);
-  PartitionedHyperGraphWithoutBorderVertices& local_hg = ip_data.local_partitioned_hypergraph();
+  PartitionedHypergraph partitioned_hypergraph(
+    context.partition.k, hypergraph);
+  InitialPartitioningDataContainer ip_data(
+    partitioned_hypergraph, context, TBBNumaArena::GLOBAL_TASK_GROUP);
+  PartitionedHypergraph& local_hg = ip_data.local_partitioned_hypergraph();
   ip_data.reset_unassigned_hypernodes();
 
   size_t num_hypernodes_to_assign = 4;
@@ -124,11 +109,11 @@
 }
 
 TEST_F(AInitialPartitioningDataContainer, ReturnsAnUnassignedLocalHypernode4) {
-  PartitionedHyperGraph partitioned_hypergraph(
-    context.partition.k, hypergraph);
-  InitialPartitioningDataContainer ip_data(
-    partitioned_hypergraph, context, TBBNumaArena::GLOBAL_TASK_GROUP);
-  PartitionedHyperGraphWithoutBorderVertices& local_hg = ip_data.local_partitioned_hypergraph();
+  PartitionedHypergraph partitioned_hypergraph(
+    context.partition.k, hypergraph);
+  InitialPartitioningDataContainer ip_data(
+    partitioned_hypergraph, context, TBBNumaArena::GLOBAL_TASK_GROUP);
+  PartitionedHypergraph& local_hg = ip_data.local_partitioned_hypergraph();
   ip_data.reset_unassigned_hypernodes();
 
   size_t num_hypernodes_to_assign = 6;
@@ -145,11 +130,11 @@
 }
 
 TEST_F(AInitialPartitioningDataContainer, ReturnsInvalidHypernodeIfAllHypernodesAreAssigned) {
-  PartitionedHyperGraph partitioned_hypergraph(
-    context.partition.k, hypergraph);
-  InitialPartitioningDataContainer ip_data(
-    partitioned_hypergraph, context, TBBNumaArena::GLOBAL_TASK_GROUP);
-  PartitionedHyperGraphWithoutBorderVertices& local_hg = ip_data.local_partitioned_hypergraph();
+  PartitionedHypergraph partitioned_hypergraph(
+    context.partition.k, hypergraph);
+  InitialPartitioningDataContainer ip_data(
+    partitioned_hypergraph, context, TBBNumaArena::GLOBAL_TASK_GROUP);
+  PartitionedHypergraph& local_hg = ip_data.local_partitioned_hypergraph();
   ip_data.reset_unassigned_hypernodes();
 
   for ( const HypernodeID& hn : local_hg.nodes() ) {
@@ -161,11 +146,11 @@
 }
 
 TEST_F(AInitialPartitioningDataContainer, ReturnsValidUnassignedHypernodeIfPartitionIsResetted) {
-  PartitionedHyperGraph partitioned_hypergraph(
-    context.partition.k, hypergraph);
-  InitialPartitioningDataContainer ip_data(
-    partitioned_hypergraph, context, TBBNumaArena::GLOBAL_TASK_GROUP);
-  PartitionedHyperGraphWithoutBorderVertices& local_hg = ip_data.local_partitioned_hypergraph();
+  PartitionedHypergraph partitioned_hypergraph(
+    context.partition.k, hypergraph);
+  InitialPartitioningDataContainer ip_data(
+    partitioned_hypergraph, context, TBBNumaArena::GLOBAL_TASK_GROUP);
+  PartitionedHypergraph& local_hg = ip_data.local_partitioned_hypergraph();
   ip_data.reset_unassigned_hypernodes();
 
   for ( const HypernodeID& hn : local_hg.nodes() ) {
@@ -181,11 +166,11 @@
 }
 
 TEST_F(AInitialPartitioningDataContainer, AppliesPartitionToHypergraph) {
-  PartitionedHyperGraph partitioned_hypergraph(
-    context.partition.k, hypergraph);
-  InitialPartitioningDataContainer ip_data(
-    partitioned_hypergraph, context, TBBNumaArena::GLOBAL_TASK_GROUP);
-  PartitionedHyperGraphWithoutBorderVertices& local_hg = ip_data.local_partitioned_hypergraph();
+  PartitionedHypergraph partitioned_hypergraph(
+    context.partition.k, hypergraph);
+  InitialPartitioningDataContainer ip_data(
+    partitioned_hypergraph, context, TBBNumaArena::GLOBAL_TASK_GROUP);
+  PartitionedHypergraph& local_hg = ip_data.local_partitioned_hypergraph();
 
   // Cut = 2
   local_hg.setNodePart(0, 0);
@@ -210,11 +195,11 @@
 }
 
 TEST_F(AInitialPartitioningDataContainer, AppliesBestPartitionToHypergraph) {
-  PartitionedHyperGraph partitioned_hypergraph(
-    context.partition.k, hypergraph);
-  InitialPartitioningDataContainer ip_data(
-    partitioned_hypergraph, context, TBBNumaArena::GLOBAL_TASK_GROUP);
-  PartitionedHyperGraphWithoutBorderVertices& local_hg = ip_data.local_partitioned_hypergraph();
+  PartitionedHypergraph partitioned_hypergraph(
+    context.partition.k, hypergraph);
+  InitialPartitioningDataContainer ip_data(
+    partitioned_hypergraph, context, TBBNumaArena::GLOBAL_TASK_GROUP);
+  PartitionedHypergraph& local_hg = ip_data.local_partitioned_hypergraph();
 
   // Cut = 3
   local_hg.setNodePart(0, 0);
@@ -249,11 +234,11 @@
 }
 
 TEST_F(AInitialPartitioningDataContainer, AppliesBestPartitionWithImbalancedPartitionToHypergraph1) {
-  PartitionedHyperGraph partitioned_hypergraph(
-    context.partition.k, hypergraph);
-  InitialPartitioningDataContainer ip_data(
-    partitioned_hypergraph, context, TBBNumaArena::GLOBAL_TASK_GROUP);
-  PartitionedHyperGraphWithoutBorderVertices& local_hg = ip_data.local_partitioned_hypergraph();
+  PartitionedHypergraph partitioned_hypergraph(
+    context.partition.k, hypergraph);
+  InitialPartitioningDataContainer ip_data(
+    partitioned_hypergraph, context, TBBNumaArena::GLOBAL_TASK_GROUP);
+  PartitionedHypergraph& local_hg = ip_data.local_partitioned_hypergraph();
 
   // Cut = 1, but imbalanced
   local_hg.setNodePart(0, 1);
@@ -288,11 +273,11 @@
 }
 
 TEST_F(AInitialPartitioningDataContainer, AppliesBestPartitionWithImbalancedPartitionToHypergraph2) {
-  PartitionedHyperGraph partitioned_hypergraph(
-    context.partition.k, hypergraph);
-  InitialPartitioningDataContainer ip_data(
-    partitioned_hypergraph, context, TBBNumaArena::GLOBAL_TASK_GROUP);
-  PartitionedHyperGraphWithoutBorderVertices& local_hg = ip_data.local_partitioned_hypergraph();
+  PartitionedHypergraph partitioned_hypergraph(
+    context.partition.k, hypergraph);
+  InitialPartitioningDataContainer ip_data(
+    partitioned_hypergraph, context, TBBNumaArena::GLOBAL_TASK_GROUP);
+  PartitionedHypergraph& local_hg = ip_data.local_partitioned_hypergraph();
 
   // Cut = 1, but imbalanced
   local_hg.setNodePart(0, 1);
@@ -327,11 +312,11 @@
 }
 
 TEST_F(AInitialPartitioningDataContainer, AppliesBestPartitionWithImbalancedPartitionToHypergraph3) {
-  PartitionedHyperGraph partitioned_hypergraph(
-    context.partition.k, hypergraph);
-  InitialPartitioningDataContainer ip_data(
-    partitioned_hypergraph, context, TBBNumaArena::GLOBAL_TASK_GROUP);
-  PartitionedHyperGraphWithoutBorderVertices& local_hg = ip_data.local_partitioned_hypergraph();
+  PartitionedHypergraph partitioned_hypergraph(
+    context.partition.k, hypergraph);
+  InitialPartitioningDataContainer ip_data(
+    partitioned_hypergraph, context, TBBNumaArena::GLOBAL_TASK_GROUP);
+  PartitionedHypergraph& local_hg = ip_data.local_partitioned_hypergraph();
 
   // Cut = 1
   local_hg.setNodePart(0, 1);
@@ -366,7 +351,7 @@
 }
 
 TEST_F(AInitialPartitioningDataContainer, AppliesBestPartitionToHypergraphInParallel1) {
-  PartitionedHyperGraph partitioned_hypergraph(
+  PartitionedHypergraph partitioned_hypergraph(
     context.partition.k, hypergraph);
   InitialPartitioningDataContainer ip_data(
     partitioned_hypergraph, context, TBBNumaArena::GLOBAL_TASK_GROUP);
@@ -375,7 +360,7 @@
   tbb::parallel_invoke([&] {
     ++cnt;
     while(cnt < 2) { }
-    PartitionedHyperGraphWithoutBorderVertices& local_hg = ip_data.local_partitioned_hypergraph();
+    PartitionedHypergraph& local_hg = ip_data.local_partitioned_hypergraph();
     // Cut = 3
     local_hg.setNodePart(0, 0);
     local_hg.setNodePart(1, 0);
@@ -388,7 +373,7 @@
   }, [&] {
     ++cnt;
     while(cnt < 2) { }
-    PartitionedHyperGraphWithoutBorderVertices& local_hg = ip_data.local_partitioned_hypergraph();
+    PartitionedHypergraph& local_hg = ip_data.local_partitioned_hypergraph();
     // Cut = 2
     local_hg.setNodePart(0, 0);
     local_hg.setNodePart(1, 0);
@@ -413,7 +398,7 @@
 }
 
 TEST_F(AInitialPartitioningDataContainer, AppliesBestPartitionToHypergraphInParallel2) {
-  PartitionedHyperGraph partitioned_hypergraph(
+  PartitionedHypergraph partitioned_hypergraph(
     context.partition.k, hypergraph);
   InitialPartitioningDataContainer ip_data(
     partitioned_hypergraph, context, TBBNumaArena::GLOBAL_TASK_GROUP);
@@ -422,7 +407,7 @@
   tbb::parallel_invoke([&] {
     ++cnt;
     while(cnt < 2) { }
-    PartitionedHyperGraphWithoutBorderVertices& local_hg = ip_data.local_partitioned_hypergraph();
+    PartitionedHypergraph& local_hg = ip_data.local_partitioned_hypergraph();
     // Cut = 1, but imbalanced
     local_hg.setNodePart(0, 1);
     local_hg.setNodePart(1, 0);
@@ -435,7 +420,7 @@
   }, [&] {
     ++cnt;
     while(cnt < 2) { }
-    PartitionedHyperGraphWithoutBorderVertices& local_hg = ip_data.local_partitioned_hypergraph();
+    PartitionedHypergraph& local_hg = ip_data.local_partitioned_hypergraph();
     // Cut = 2, but balanced
     local_hg.setNodePart(0, 0);
     local_hg.setNodePart(1, 0);
@@ -460,7 +445,7 @@
 }
 
 TEST_F(AInitialPartitioningDataContainer, AppliesBestPartitionToHypergraphInParallel3) {
-  PartitionedHyperGraph partitioned_hypergraph(
+  PartitionedHypergraph partitioned_hypergraph(
     context.partition.k, hypergraph);
   InitialPartitioningDataContainer ip_data(
     partitioned_hypergraph, context, TBBNumaArena::GLOBAL_TASK_GROUP);
@@ -469,7 +454,7 @@
   tbb::parallel_invoke([&] {
     ++cnt;
     while(cnt < 2) { }
-    PartitionedHyperGraphWithoutBorderVertices& local_hg = ip_data.local_partitioned_hypergraph();
+    PartitionedHypergraph& local_hg = ip_data.local_partitioned_hypergraph();
     // Cut = 3
     local_hg.setNodePart(0, 0);
     local_hg.setNodePart(1, 0);
@@ -482,7 +467,7 @@
   }, [&] {
     ++cnt;
     while(cnt < 2) { }
-    PartitionedHyperGraphWithoutBorderVertices& local_hg = ip_data.local_partitioned_hypergraph();
+    PartitionedHypergraph& local_hg = ip_data.local_partitioned_hypergraph();
     // Cut = 2
     local_hg.setNodePart(0, 0);
     local_hg.setNodePart(1, 0);
