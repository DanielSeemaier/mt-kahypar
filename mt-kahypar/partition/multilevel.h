/*******************************************************************************
 * This file is part of KaHyPar.
 *
 * Copyright (C) 2017 Sebastian Schlag <sebastian.schlag@kit.edu>
 *
 * KaHyPar is free software: you can redistribute it and/or modify
 * it under the terms of the GNU General Public License as published by
 * the Free Software Foundation, either version 3 of the License, or
 * (at your option) any later version.
 *
 * KaHyPar is distributed in the hope that it will be useful,
 * but WITHOUT ANY WARRANTY; without even the implied warranty of
 * MERCHANTABILITY or FITNESS FOR A PARTICULAR PURPOSE.  See the
 * GNU General Public License for more details.
 *
 * You should have received a copy of the GNU General Public License
 * along with KaHyPar.  If not, see <http://www.gnu.org/licenses/>.
 *
 ******************************************************************************/

#pragma once

#include <memory>

#include "tbb/task.h"

#include "mt-kahypar/definitions.h"
#include "mt-kahypar/partition/context.h"
#include "mt-kahypar/partition/factories.h"
#include "mt-kahypar/partition/preprocessing/hypergraph_sparsifier.h"
#include "mt-kahypar/partition/initial_partitioning/flat/pool_initial_partitioner.h"
#include "mt-kahypar/utils/initial_partitioning_stats.h"
#include "mt-kahypar/utils/profiler.h"

namespace mt_kahypar {
namespace multilevel {

namespace {

using PartitionedHypergraph = mt_kahypar::PartitionedHypergraph<>;

class RefinementTask : public tbb::task {

  using HypergraphSparsifier = HypergraphSparsifierT<GlobalTypeTraits>;

 public:
  RefinementTask(Hypergraph& hypergraph,
                 PartitionedHypergraph& partitioned_hypergraph,
                 const Context& context,
                 const bool top_level,
                 const TaskGroupID task_group_id) :
    _coarsener(nullptr),
    _sparsifier(context, task_group_id),
    _hg(hypergraph),
    _partitioned_hg(partitioned_hypergraph),
    _context(context),
    _top_level(top_level),
    _task_group_id(task_group_id) {
    // Must be empty, because final partitioned hypergraph
    // is moved into this object
    _coarsener = CoarsenerFactory::getInstance().createObject(
      _context.coarsening.algorithm, _hg, _context, _task_group_id);
  }

  tbb::task* execute() override {
    enableTimerAndStats();


    if ( _sparsifier.isInitialized() ) {
      // In that case, the sparsified hypergraph generated by the
      // heavy hyperedge remover was used for initial partitioning.
      // => Partition has to mapped from sparsified hypergraph to
      // coarsest partitioned hypergraph.
      io::printPartitioningResults(_sparsifier.sparsifiedPartitionedHypergraph(),
        _context, "Sparsified Initial Partitioning Results:");
      _sparsifier.undoSparsification(_coarsener->coarsestPartitionedHypergraph());
    }

    utils::Timer::instance().stop_timer("initial_partitioning");

    if ( _top_level ) {
      utils::Profiler::instance().deactivate("Initial Partitioning");
    }

    PartitionedHypergraph& coarsest_partitioned_hypergraph =
      _coarsener->coarsestPartitionedHypergraph();
    io::printPartitioningResults(coarsest_partitioned_hypergraph,
      _context, "Initial Partitioning Results:");
    if ( _context.partition.verbose_output ) {
      utils::InitialPartitioningStats::instance().printInitialPartitioningStats();
    }

    // ################## LOCAL SEARCH ##################
    io::printLocalSearchBanner(_context);

    if ( _top_level ) {
      utils::Profiler::instance().activate("Refinement");
    }

    utils::Timer::instance().start_timer("refinement", "Refinement");
    std::unique_ptr<IRefiner> label_propagation =
      LabelPropagationFactory::getInstance().createObject(
        _context.refinement.label_propagation.algorithm,
        coarsest_partitioned_hypergraph, _context, _task_group_id);

    _partitioned_hg = _coarsener->uncoarsen(label_propagation);
    utils::Timer::instance().stop_timer("refinement");

    if ( _top_level ) {
      utils::Profiler::instance().deactivate("Refinement");
    }

    io::printPartitioningResults(_partitioned_hg, _context, "Local Search Results:");
    return nullptr;
  }

 public:
  std::unique_ptr<ICoarsener> _coarsener;
  HypergraphSparsifier _sparsifier;

 private:
  void enableTimerAndStats() {
    if ( _top_level ) {
      utils::Timer::instance().enable();
      utils::Stats::instance().enable();
    }
  }

  Hypergraph& _hg;
  PartitionedHypergraph& _partitioned_hg;
  const Context& _context;
  const bool _top_level;
  const TaskGroupID _task_group_id;
};

class CoarseningTask : public tbb::task {
  using PoolInitialPartitionerContinuation = PoolInitialPartitionerContinuationT<GlobalTypeTraits>;
  using HypergraphSparsifier = HypergraphSparsifierT<GlobalTypeTraits>;

 public:
  CoarseningTask(Hypergraph& hypergraph,
                 HypergraphSparsifier& sparsifier,
                 const Context& context,
                 ICoarsener& coarsener,
                 const bool top_level,
                 const TaskGroupID task_group_id) :
    _hg(hypergraph),
    _sparsifier(sparsifier),
    _context(context),
    _coarsener(coarsener),
    _top_level(top_level),
    _task_group_id(task_group_id) { }

  tbb::task* execute() override {
    // ################## COARSENING ##################
    mt_kahypar::io::printCoarseningBanner(_context);

    if ( _top_level ) {
      utils::Profiler::instance().activate("Coarsening");
    }

    utils::Timer::instance().start_timer("coarsening", "Coarsening");
    _coarsener.coarsen();
    utils::Timer::instance().stop_timer("coarsening");

    if ( _top_level ) {
      utils::Profiler::instance().deactivate("Coarsening");
    }

    if (_context.partition.verbose_output) {
      mt_kahypar::io::printHypergraphInfo(
        _coarsener.coarsestHypergraph(), "Coarsened Hypergraph",
        _context.partition.show_memory_consumption);
    }

    // ################## INITIAL PARTITIONING ##################
    utils::Timer::instance().start_timer("initial_partitioning", "Initial Partitioning");
    if ( _context.initial_partitioning.use_sparsification ) {
      // Sparsify Hypergraph, if heavy hyperedge removal is enabled
      utils::Timer::instance().start_timer("sparsify_hypergraph", "Sparsify Hypergraph");
      _sparsifier.sparsify(_coarsener.coarsestHypergraph());
      utils::Timer::instance().stop_timer("sparsify_hypergraph");
    }

    if ( _sparsifier.isInitialized() ) {
      if (_context.partition.verbose_output) {
        mt_kahypar::io::printHypergraphInfo(
          _sparsifier.sparsifiedHypergraph(), "Sparsified Hypergraph",
          _context.partition.show_memory_consumption);
      }
      initialPartition(_sparsifier.sparsifiedPartitionedHypergraph());
    } else {
      initialPartition(_coarsener.coarsestPartitionedHypergraph());
    }

    return nullptr;
  }

 private:
  void initialPartition(PartitionedHypergraph& hypergraph) {
    io::printInitialPartitioningBanner(_context);
<<<<<<< HEAD
=======

    if ( _top_level ) {
      utils::Profiler::instance().activate("Initial Partitioning");
    }

    utils::Timer::instance().start_timer("initial_partitioning", "Initial Partitioning");
>>>>>>> a0b119d1
    if ( _context.initial_partitioning.mode == InitialPartitioningMode::direct ) {
      disableTimerAndStats();
      PoolInitialPartitionerContinuation& ip_continuation = *new(allocate_continuation())
        PoolInitialPartitionerContinuation(
          hypergraph, _context, _task_group_id);
      spawn_initial_partitioner(ip_continuation);
    } else {
      std::unique_ptr<IInitialPartitioner> initial_partitioner =
        InitialPartitionerFactory::getInstance().createObject(
          _context.initial_partitioning.mode, hypergraph,
          _context, _top_level, _task_group_id);
      initial_partitioner->initialPartition();
    }
  }

  void disableTimerAndStats() {
    if ( _top_level ) {
      utils::Timer::instance().disable();
      utils::Stats::instance().disable();
    }
  }

  Hypergraph& _hg;
  HypergraphSparsifier& _sparsifier;
  const Context& _context;
  ICoarsener& _coarsener;
  const bool _top_level;
  const TaskGroupID _task_group_id;
};

// ! Helper function that spawns the multilevel partitioner in
// ! TBB continuation style with a given parent task.
static void spawn_multilevel_partitioner(Hypergraph& hypergraph,
                                         PartitionedHypergraph& partitioned_hypergraph,
                                         const Context& context,
                                         const bool top_level,
                                         const TaskGroupID task_group_id,
                                         tbb::task& parent) {
  // The coarsening task is first executed and once it finishes the
  // refinement task continues (without blocking)
  RefinementTask& refinement_task = *new(parent.allocate_continuation())
    RefinementTask(hypergraph, partitioned_hypergraph, context, top_level, task_group_id);
  refinement_task.set_ref_count(1);
  CoarseningTask& coarsening_task = *new(refinement_task.allocate_child()) CoarseningTask(
    hypergraph, refinement_task._sparsifier,
     context, *refinement_task._coarsener, top_level, task_group_id);
  tbb::task::spawn(coarsening_task);
}

class MultilevelPartitioningTask : public tbb::task {

 public:
  MultilevelPartitioningTask(Hypergraph& hypergraph,
                             PartitionedHypergraph& partitioned_hypergraph,
                             const Context& context,
                             const bool top_level,
                             const TaskGroupID task_group_id) :
    _hg(hypergraph),
    _partitioned_hg(partitioned_hypergraph),
    _context(context),
    _top_level(top_level),
    _task_group_id(task_group_id) { }

  tbb::task* execute() override {
    spawn_multilevel_partitioner(
    _hg, _partitioned_hg, _context, _top_level, _task_group_id, *this);
    return nullptr;
  }

 private:
  Hypergraph& _hg;
  PartitionedHypergraph& _partitioned_hg;
  const Context& _context;
  const bool _top_level;
  const TaskGroupID _task_group_id;
};

} // namespace

// ! Performs multilevel partitioning on the given hypergraph
// ! in TBB blocking-style.
static inline PartitionedHypergraph partition(Hypergraph& hypergraph,
                                              const Context& context,
                                              const bool top_level,
                                              const TaskGroupID task_group_id) {
  PartitionedHypergraph partitioned_hypergraph;
  MultilevelPartitioningTask& multilevel_task = *new(tbb::task::allocate_root())
    MultilevelPartitioningTask(
      hypergraph, partitioned_hypergraph,
      context, top_level, task_group_id);
  tbb::task::spawn_root_and_wait(multilevel_task);
  return partitioned_hypergraph;
}

// ! Performs multilevel partitioning on the given hypergraph
// ! in TBB continuation-style.
// ! Note, the final partitioned hypergraph is moved into the
// ! passed partitioned hypergraph object.
static inline void partition_async(Hypergraph& hypergraph,
                                   PartitionedHypergraph& partitioned_hypergraph,
                                   const Context& context,
                                   const bool top_level,
                                   const TaskGroupID task_group_id,
                                   tbb::task* parent) {
  ASSERT(parent);
  spawn_multilevel_partitioner(
    hypergraph, partitioned_hypergraph, context,
    top_level, task_group_id, *parent);
}

}  // namespace multilevel
}  // namespace mt_kahypar<|MERGE_RESOLUTION|>--- conflicted
+++ resolved
@@ -199,15 +199,11 @@
  private:
   void initialPartition(PartitionedHypergraph& hypergraph) {
     io::printInitialPartitioningBanner(_context);
-<<<<<<< HEAD
-=======
 
     if ( _top_level ) {
       utils::Profiler::instance().activate("Initial Partitioning");
     }
 
-    utils::Timer::instance().start_timer("initial_partitioning", "Initial Partitioning");
->>>>>>> a0b119d1
     if ( _context.initial_partitioning.mode == InitialPartitioningMode::direct ) {
       disableTimerAndStats();
       PoolInitialPartitionerContinuation& ip_continuation = *new(allocate_continuation())
