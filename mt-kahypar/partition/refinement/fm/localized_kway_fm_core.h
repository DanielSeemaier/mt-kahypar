--- conflicted
+++ resolved
@@ -79,62 +79,7 @@
 
   bool findMovesUsingFullBoundary(PartitionedHypergraph& phg, FMSharedData& sharedData);
 
-<<<<<<< HEAD
-    for (HypernodeID u : sharedData.refinementNodes.safely_inserted_range()) {
-      insertPQ(phg, u, sharedData);
-    }
-    for (PartitionID i = 0; i < k; ++i) {
-      updateBlock(i);
-    }
-
-    // this is boundary FM, so it's sequential. no need for delta hypergraph
-    internalFindMovesOnGlobalHypergraph(phg, sharedData);
-    return true;
-  }
-
-  bool findMovesLocalized(PartitionedHypergraph& phg, FMSharedData& sharedData, size_t taskID) {
-    localData.clear();
-    validHyperedges.clear();
-
-    thisSearch = ++sharedData.nodeTracker.highestActiveSearchID;
-
-    const size_t nSeeds = context.refinement.fm.num_seed_nodes;
-    HypernodeID seedNode;
-    while (localData.runStats.pushes < nSeeds && sharedData.refinementNodes.try_pop(seedNode, taskID)) {
-      if (insertPQ(phg, seedNode, sharedData)) {
-        localData.seedVertices.push_back(seedNode);
-      }
-    }
-    for (PartitionID i = 0; i < k; ++i) {
-      updateBlock(i);
-    }
-
-    if (localData.runStats.pushes > 0) {
-      if (!context.refinement.fm.perform_moves_global
-          && deltaPhg.combinedMemoryConsumption() > sharedData.deltaMemoryLimitPerThread) {
-        sharedData.deltaExceededMemoryConstraints = true;
-      }
-
-      if (sharedData.deltaExceededMemoryConstraints) {
-        deltaPhg.dropMemory();
-      }
-
-      if (sharedData.perform_moves_global || sharedData.deltaExceededMemoryConstraints) {
-        internalFindMovesOnGlobalHypergraph(phg, sharedData);
-      } else {
-        deltaPhg.clear();
-        deltaPhg.setPartitionedHypergraph(&phg);
-        internalFindMovesOnDeltaHypergraph(phg, sharedData);
-      }
-      return true;
-    } else {
-      return false;
-    }
-
-  }
-=======
   bool findMovesLocalized(PartitionedHypergraph& phg, FMSharedData& sharedData, size_t taskID);
->>>>>>> 74102784
 
 private:
 
@@ -144,130 +89,9 @@
   void internalFindMovesOnDeltaHypergraph(PartitionedHypergraph& phg,
                                           FMSharedData& sharedData);
 
-  // ! Performs FM local search on the global partitioned hypergraph (localized or full boundary).
-  // ! Moves made by this search are immediately visible to other concurrent local searches.
-  // ! After the search finishes, the moves are rolled back to the best prefix of moves found.
-<<<<<<< HEAD
+
   void internalFindMovesOnGlobalHypergraph(PartitionedHypergraph& phg,
-                                           FMSharedData& sharedData) {
-    StopRule stopRule(phg.initialNumNodes());
-    Move move;
-
-
-    auto hes_to_update_func = [&](const HyperedgeID he,
-                                  const HyperedgeWeight,
-                                  const HypernodeID,
-                                  const HypernodeID pin_count_in_from_part_after,
-                                  const HypernodeID pin_count_in_to_part_after) {
-      // Gains of the pins of a hyperedge can only change in the following situations.
-      // In such cases, we mark the hyperedge as invalid and update the gain of all
-      // pins afterwards.
-      if ( pin_count_in_from_part_after == 0 || pin_count_in_from_part_after == 1 ||
-           pin_count_in_to_part_after == 1 || pin_count_in_to_part_after == 2 ) {
-        validHyperedges[he] = false;
-      }
-    };
-
-    size_t bestImprovementIndex = 0;
-    Gain estimatedImprovement = 0;
-    Gain bestImprovement = 0;
-
-    HypernodeWeight heaviestPartWeight = 0;
-    HypernodeWeight fromWeight = 0, toWeight = 0;
-
-    while (!stopRule.searchShouldStop()
-           && sharedData.finishedTasks.load(std::memory_order_relaxed) < sharedData.finishedTasksLimit
-           && findNextMove(phg, move)) {
-      sharedData.nodeTracker.deactivateNode(move.node, thisSearch);
-      MoveID move_id = std::numeric_limits<MoveID>::max();
-      auto report_success = [&] { move_id = sharedData.moveTracker.insertMove(move); };
-
-      bool moved = false;
-      if (move.to != kInvalidPartition) {
-        heaviestPartWeight = metrics::heaviestPartAndWeight(phg).second;
-        fromWeight = phg.partWeight(move.from);
-        toWeight = phg.partWeight(move.to);
-        moved = phg.changeNodePartFullUpdate(move.node, move.from, move.to,
-          context.partition.max_part_weights[move.to],
-          report_success, hes_to_update_func);
-      }
-
-      if (moved) {
-        localData.runStats.moves++;
-        estimatedImprovement += move.gain;
-        localData.localMoveIDs.push_back(move_id);
-        stopRule.update(move.gain);
-        const bool improved_km1 = estimatedImprovement > bestImprovement;
-        const bool improved_balance_less_equal_km1 = estimatedImprovement >= bestImprovement
-                                                     && fromWeight == heaviestPartWeight
-                                                     && toWeight + phg.nodeWeight(move.node) < heaviestPartWeight;
-
-        if (improved_km1 || improved_balance_less_equal_km1) {
-          stopRule.reset();
-          bestImprovement = estimatedImprovement;
-          bestImprovementIndex = localData.localMoveIDs.size();
-        }
-
-        insertOrUpdateNeighbors(phg, sharedData, move);
-      }
-
-      for (PartitionID i = 0; i < k; ++i) {
-        updateBlock(i);
-      }
-    }
-
-    revertToBestLocalPrefix(phg, sharedData, bestImprovementIndex);
-    localData.runStats.estimated_improvement = bestImprovement;
-    clearPQs(sharedData, bestImprovementIndex);
-    localData.runStats.merge(stats);
-  }
-
-  void clearPQs(FMSharedData& sharedData,
-                const size_t bestImprovementIndex) {
-    // release all nodes that were not moved
-    // reinsert into task queue only if we're doing multitry and at least one node was moved
-    // unless a node was moved, only seed nodes are in the pqs
-    const bool release = sharedData.release_nodes
-                         && context.refinement.fm.algorithm == FMAlgorithm::fm_multitry
-                         && localData.runStats.moves > 0;
-    const bool reinsert_seeds = bestImprovementIndex > 0;
-
-    if (release) {
-      if (!reinsert_seeds) {
-        for (HypernodeID u : localData.seedVertices) {
-          sharedData.fruitlessSeed.set(u, true);
-        }
-      }
-
-      auto release_node = [&](const HypernodeID& v) {
-        sharedData.nodeTracker.releaseNode(v);
-        if (!sharedData.fruitlessSeed[v] && sharedData.refinementNodes.was_pushed_and_removed(v)) {
-          sharedData.refinementNodes.concurrent_push(v);
-          localData.runStats.task_queue_reinsertions++;
-        }
-      };
-
-      // Release all nodes contained in PQ
-      for (PartitionID i = 0; i < k; ++i) {
-        for (PosT j = 0; j < vertexPQs[i].size(); ++j) {
-          const HypernodeID v = vertexPQs[i].at(j);
-          release_node(v);
-        }
-      }
-
-      // Release all nodes that were contained in PQ but got
-      // removed because they become internal border nodes
-      for ( const HypernodeID& v : removed_vertices_from_pq ) {
-        SearchID searchOfV = sharedData.nodeTracker.searchOfNode[v].load(std::memory_order_acq_rel);
-        if ( searchOfV == thisSearch ) {
-          release_node(v);
-        }
-      }
-      removed_vertices_from_pq.clear();
-    }
-=======
-  void internalFindMovesOnGlobalHypergraph(PartitionedHypergraph& phg, FMSharedData& sharedData);
->>>>>>> 74102784
+                                           FMSharedData& sharedData);
 
   void clearPQs(FMSharedData& sharedData, size_t bestImprovementIndex);
 
