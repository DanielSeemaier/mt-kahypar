/*******************************************************************************
 * This file is part of MT-KaHyPar.
 *
 * Copyright (C) 2020 Lars Gottesbüren <lars.gottesbueren@kit.edu>
 *
 * KaHyPar is free software: you can redistribute it and/or modify
 * it under the terms of the GNU General Public License as published by
 * the Free Software Foundation, either version 3 of the License, or
 * (at your option) any later version.
 *
 * KaHyPar is distributed in the hope that it will be useful,
 * but WITHOUT ANY WARRANTY; without even the implied warranty of
 * MERCHANTABILITY or FITNESS FOR A PARTICULAR PURPOSE.  See the
 * GNU General Public License for more details.
 *
 * You should have received a copy of the GNU General Public License
 * along with KaHyPar.  If not, see <http://www.gnu.org/licenses/>.
 *
 ******************************************************************************/

#include "mt-kahypar/partition/refinement/fm/multitry_kway_fm.h"

#include "mt-kahypar/utils/timer.h"
#include "kahypar/partition/metrics.h"
#include "mt-kahypar/utils/memory_tree.h"

namespace mt_kahypar {

  template<typename FMStrategy>
  bool MultiTryKWayFM<FMStrategy>::refineImpl(
              PartitionedHypergraph& phg,
              const vec<HypernodeID>& refinement_nodes,
              kahypar::Metrics& metrics,
              const double time_limit) {

    if (!is_initialized) throw std::runtime_error("Call initialize on fm before calling refine");

    Gain overall_improvement = 0;
    size_t consecutive_rounds_with_too_little_improvement = 0;
    enable_light_fm = false;
    sharedData.release_nodes = context.refinement.fm.release_nodes;
    sharedData.perform_moves_global = context.refinement.fm.perform_moves_global;
    double current_time_limit = time_limit;
    tbb::task_group tg;
    vec<HypernodeWeight> initialPartWeights(size_t(sharedData.numParts));
    HighResClockTimepoint fm_start = std::chrono::high_resolution_clock::now();
    utils::Timer& timer = utils::Timer::instance();

    for (size_t round = 0; round < context.refinement.fm.multitry_rounds; ++round) { // global multi try rounds
      for (PartitionID i = 0; i < sharedData.numParts; ++i) {
        initialPartWeights[i] = phg.partWeight(i);
      }

      timer.start_timer("collect_border_nodes", "Collect Border Nodes");
      roundInitialization(phg, refinement_nodes);
      timer.stop_timer("collect_border_nodes");

      size_t num_border_nodes = sharedData.refinementNodes.unsafe_size();
      if (num_border_nodes == 0) {
        break;
      }
      size_t num_seeds = context.refinement.fm.num_seed_nodes;
      if (context.type == kahypar::ContextType::main
          && !refinement_nodes.empty()  /* n-level */
          && num_border_nodes < 20 * context.shared_memory.num_threads) {
        num_seeds = num_border_nodes / (4 * context.shared_memory.num_threads);
        num_seeds = std::min(num_seeds, context.refinement.fm.num_seed_nodes);
        num_seeds = std::max(num_seeds, 1UL);
      }

      timer.start_timer("find_moves", "Find Moves");
      sharedData.finishedTasks.store(0, std::memory_order_relaxed);

      auto task = [&](const size_t task_id) {
        auto& fm = ets_fm.local();
        while(sharedData.finishedTasks.load(std::memory_order_relaxed) < sharedData.finishedTasksLimit
              && fm.findMoves(phg, task_id, num_seeds)) { /* keep running*/ }
        sharedData.finishedTasks.fetch_add(1, std::memory_order_relaxed);
      };
<<<<<<< HEAD
      size_t num_tasks = std::min(num_border_nodes, size_t(TBBNumaArena::instance().total_number_of_threads()));
=======
      size_t num_tasks = std::min(num_border_nodes, context.shared_memory.num_threads);
      ASSERT(static_cast<int>(num_tasks) <= TBBInitializer::instance().total_number_of_threads());
>>>>>>> 8d1f6ee6
      for (size_t i = 0; i < num_tasks; ++i) {
        tg.run(std::bind(task, i));
      }
      tg.wait();
      timer.stop_timer("find_moves");

      timer.start_timer("rollback", "Rollback to Best Solution");
      HyperedgeWeight improvement = globalRollback.revertToBestPrefix
              <FMStrategy::maintain_gain_cache_between_rounds>(phg, sharedData, initialPartWeights);
      timer.stop_timer("rollback");

      const double roundImprovementFraction = improvementFraction(improvement, metrics.km1 - overall_improvement);
      overall_improvement += improvement;
      if (roundImprovementFraction < context.refinement.fm.min_improvement) {
        consecutive_rounds_with_too_little_improvement++;
      } else {
        consecutive_rounds_with_too_little_improvement = 0;
      }

      HighResClockTimepoint fm_timestamp = std::chrono::high_resolution_clock::now();
      const double elapsed_time = std::chrono::duration<double>(fm_timestamp - fm_start).count();
      if (debug && context.type == kahypar::ContextType::main) {
        FMStats stats;
        for (auto& fm : ets_fm) {
          fm.stats.merge(stats);
        }
        LOG << V(round) << V(improvement) << V(metrics::km1(phg)) << V(metrics::imbalance(phg, context))
            << V(num_border_nodes) << V(roundImprovementFraction) << V(elapsed_time) << V(current_time_limit)
            << stats.serialize();
      }

      // Enforce a time limit (based on k and coarsening time).
      // Switch to more "light-weight" FM after reaching it the first time. Abort after second time.
      if ( elapsed_time > current_time_limit ) {
        if ( !enable_light_fm ) {
          DBG << RED << "Multitry FM reached time limit => switch to Light FM Configuration" << END;
          sharedData.release_nodes = false;
          sharedData.perform_moves_global = true;
          current_time_limit *= 2;
          enable_light_fm = true;
        } else {
          DBG << RED << "Light version of Multitry FM reached time limit => ABORT" << END;
          break;
        }
      }

      if (improvement <= 0 || consecutive_rounds_with_too_little_improvement >= 2) {
        break;
      }
    }

    if (context.partition.show_memory_consumption && context.partition.verbose_output
        && context.type == kahypar::ContextType::main
        && phg.initialNumNodes() == sharedData.moveTracker.moveOrder.size() /* top level */) {
      printMemoryConsumption();
    }

    #ifndef USE_STRONG_PARTITIONER
    is_initialized = false;
    #endif

    metrics.km1 -= overall_improvement;
    metrics.imbalance = metrics::imbalance(phg, context);
    ASSERT(metrics.km1 == metrics::km1(phg), V(metrics.km1) << V(metrics::km1(phg)));
    return overall_improvement > 0;
  }

  template<typename FMStrategy>
  void MultiTryKWayFM<FMStrategy>::roundInitialization(PartitionedHypergraph& phg,
                                                       const vec<HypernodeID>& refinement_nodes) {
    // clear border nodes
    sharedData.refinementNodes.clear();

    if ( refinement_nodes.empty() ) {
      // log(n) level case
      // iterate over all nodes and insert border nodes into task queue
      tbb::parallel_for(tbb::blocked_range<HypernodeID>(0, phg.initialNumNodes()),
        [&](const tbb::blocked_range<HypernodeID>& r) {
          const int task_id = tbb::this_task_arena::current_thread_index();
          ASSERT(task_id >= 0 && task_id < TBBInitializer::instance().total_number_of_threads());
          for (HypernodeID u = r.begin(); u < r.end(); ++u) {
            if (phg.nodeIsEnabled(u) && phg.isBorderNode(u)) {
              sharedData.refinementNodes.safe_push(u, task_id);
            }
          }
        });
    } else {
      // n-level case
      tbb::parallel_for(0UL, refinement_nodes.size(), [&](const size_t i) {
        const HypernodeID u = refinement_nodes[i];
        const int task_id = tbb::this_task_arena::current_thread_index();
        ASSERT(task_id >= 0 && task_id < TBBInitializer::instance().total_number_of_threads());
        if (phg.nodeIsEnabled(u) && phg.isBorderNode(u)) {
          sharedData.refinementNodes.safe_push(u, task_id);
        }
      });
    }

    // shuffle task queue if requested
    if (context.refinement.fm.shuffle) {
      sharedData.refinementNodes.shuffle();
    }

    // requesting new searches activates all nodes by raising the deactivated node marker
    // also clears the array tracking search IDs in case of overflow
    sharedData.nodeTracker.requestNewSearches(static_cast<SearchID>(sharedData.refinementNodes.unsafe_size()));
  }


  template<typename FMStrategy>
  void MultiTryKWayFM<FMStrategy>::initializeImpl(PartitionedHypergraph& phg) {
    if ( !phg.isGainCacheInitialized() && FMStrategy::maintain_gain_cache_between_rounds ) {
      utils::Timer& timer = utils::Timer::instance();
      timer.start_timer("init_gain_info", "Initialize Gain Information");
      phg.initializeGainCache();
      timer.stop_timer("init_gain_info");
    }

    is_initialized = true;
  }

  template<typename FMStrategy>
  void MultiTryKWayFM<FMStrategy>::printMemoryConsumption() {
    utils::MemoryTreeNode fm_memory("Multitry k-Way FM", utils::OutputType::MEGABYTE);

    for (const auto& fm : ets_fm) {
      fm.memoryConsumption(&fm_memory);
    }
    sharedData.memoryConsumption(&fm_memory);
    fm_memory.finalize();

    LOG << BOLD << "\n FM Memory Consumption" << END;
    LOG << fm_memory;
  }

} // namespace mt_kahypar

#include "mt-kahypar/partition/refinement/fm/strategies/gain_cache_strategy.h"
#include "mt-kahypar/partition/refinement/fm/strategies/gain_delta_strategy.h"
#include "mt-kahypar/partition/refinement/fm/strategies/recompute_gain_strategy.h"
#include "mt-kahypar/partition/refinement/fm/strategies/gain_cache_on_demand_strategy.h"

namespace mt_kahypar {
  template class MultiTryKWayFM<GainCacheStrategy>;
  template class MultiTryKWayFM<GainDeltaStrategy>;
  template class MultiTryKWayFM<RecomputeGainStrategy>;
  template class MultiTryKWayFM<GainCacheOnDemandStrategy>;
}<|MERGE_RESOLUTION|>--- conflicted
+++ resolved
@@ -77,12 +77,7 @@
               && fm.findMoves(phg, task_id, num_seeds)) { /* keep running*/ }
         sharedData.finishedTasks.fetch_add(1, std::memory_order_relaxed);
       };
-<<<<<<< HEAD
-      size_t num_tasks = std::min(num_border_nodes, size_t(TBBNumaArena::instance().total_number_of_threads()));
-=======
-      size_t num_tasks = std::min(num_border_nodes, context.shared_memory.num_threads);
-      ASSERT(static_cast<int>(num_tasks) <= TBBInitializer::instance().total_number_of_threads());
->>>>>>> 8d1f6ee6
+      size_t num_tasks = std::min(num_border_nodes, size_t(TBBInitializer::instance().total_number_of_threads()));
       for (size_t i = 0; i < num_tasks; ++i) {
         tg.run(std::bind(task, i));
       }
