/*******************************************************************************
 * This file is part of KaHyPar.
 *
 * Copyright (C) 2018 Sebastian Schlag <sebastian.schlag@kit.edu>
 * Copyright (C) 2018 Tobias Heuer <tobias.heuer@live.com>
 *
 * KaHyPar is free software: you can redistribute it and/or modify
 * it under the terms of the GNU General Public License as published by
 * the Free Software Foundation, either version 3 of the License, or
 * (at your option) any later version.
 *
 * KaHyPar is distributed in the hope that it will be useful,
 * but WITHOUT ANY WARRANTY; without even the implied warranty of
 * MERCHANTABILITY or FITNESS FOR A PARTICULAR PURPOSE.  See the
 * GNU General Public License for more details.
 *
 * You should have received a copy of the GNU General Public License
 * along with KaHyPar.  If not, see <http://www.gnu.org/licenses/>.
 *
 ******************************************************************************/

#pragma once

#include <vector>

#include "tbb/enumerable_thread_specific.h"

#include "kahypar/meta/policy_registry.h"
#include "kahypar/meta/typelist.h"
#include "kahypar/partition/context_enum_classes.h"
#include "kahypar/partition/metrics.h"

#include "mt-kahypar/definitions.h"
#include "mt-kahypar/parallel/stl/scalable_vector.h"
#include "mt-kahypar/partition/context.h"
#include "mt-kahypar/utils/randomize.h"

namespace mt_kahypar {


// ! Helper function to compute delta for cut-metric after changeNodePart
static HyperedgeWeight cutDelta(const HyperedgeID,
                                const HyperedgeWeight edge_weight,
                                const HypernodeID edge_size,
                                const HypernodeID pin_count_in_from_part_after,
                                const HypernodeID pin_count_in_to_part_after) {
  if ( edge_size > 1 ) {
    if (pin_count_in_to_part_after == edge_size) {
      return -edge_weight;
    } else if (pin_count_in_from_part_after == edge_size - 1 &&
               pin_count_in_to_part_after == 1) {
      return edge_weight;
    }
  }
  return 0;
}

// ! Helper function to compute delta for km1-metric after changeNodePart
static HyperedgeWeight km1Delta(const HyperedgeID,
                                const HyperedgeWeight edge_weight,
                                const HypernodeID,
                                const HypernodeID pin_count_in_from_part_after,
                                const HypernodeID pin_count_in_to_part_after) {
  return (pin_count_in_to_part_after == 1 ? edge_weight : 0) +
         (pin_count_in_from_part_after == 0 ? -edge_weight : 0);
}

template <class Derived = Mandatory,
          class HyperGraph = Mandatory>
class GainPolicy : public kahypar::meta::PolicyBase {
  using DeltaGain = tbb::enumerable_thread_specific<Gain>;
  using TmpScores = tbb::enumerable_thread_specific<parallel::scalable_vector<Gain> >;

 public:
  GainPolicy(const Context& context) :
    _context(context),
    _deltas(0),
    _tmp_scores(context.partition.k, 0) { }

  Move computeMaxGainMove(HyperGraph& hypergraph,
                          const HypernodeID hn,
                          const bool rebalance = false) {
    return static_cast<Derived*>(this)->computeMaxGainMoveImpl(hypergraph, hn, rebalance);
  }

  inline void computeDeltaForHyperedge(const HyperedgeID he,
                                       const HyperedgeWeight edge_weight,
                                       const HypernodeID edge_size,
                                       const HypernodeID pin_count_in_from_part_after,
                                       const HypernodeID pin_count_in_to_part_after) {
    static_cast<Derived*>(this)->computeDeltaForHyperedgeImpl(
      he, edge_weight, edge_size,
      pin_count_in_from_part_after, pin_count_in_to_part_after);
  }

  // ! Returns the delta in the objective function for all moves
  // ! performed by the calling thread relative to the last call
  // ! reset()
  Gain localDelta() {
    return _deltas.local();
  }

  // ! Returns the overall delta of all moves performed by
  // ! all threads relative to the last call of reset()
  Gain delta() const {
    Gain overall_delta = 0;
    for (const Gain& delta : _deltas) {
      overall_delta += delta;
    }
    return overall_delta;
  }

  void reset() {
    for (Gain& delta : _deltas) {
      delta = 0;
    }
  }

 protected:
  const Context& _context;
  DeltaGain _deltas;
  TmpScores _tmp_scores;
};

template <class HyperGraph = Mandatory>
class Km1Policy : public GainPolicy<Km1Policy<HyperGraph>, HyperGraph> {
  using Base = GainPolicy<Km1Policy<HyperGraph>, HyperGraph>;

  static constexpr bool enable_heavy_assert = false;

 public:
  Km1Policy(const Context& context,
            bool disable_randomization = false) :
    Base(context),
    _disable_randomization(disable_randomization) { }

  Move computeMaxGainMoveImpl(HyperGraph& hypergraph,
                              const HypernodeID hn,
                              const bool rebalance) {
    HEAVY_REFINEMENT_ASSERT([&] {
        for (PartitionID k = 0; k < _context.partition.k; ++k) {
          if (_tmp_scores.local()[k] != 0) {
            return false;
          }
        }
        return true;
      } (), "Scores and valid parts not correctly reset");

    PartitionID from = hypergraph.partID(hn);
    parallel::scalable_vector<Gain>& tmp_scores = _tmp_scores.local();
    Gain internal_weight = 0;
    for (const HyperedgeID& he : hypergraph.incidentEdges(hn)) {
      HypernodeID pin_count_in_from_part = hypergraph.pinCountInPart(he, from);
      HyperedgeWeight he_weight = hypergraph.edgeWeight(he);

      // In case, there is more one than one pin left in from part, we would
      // increase the connectivity, if we would move the pin to one block
      // no contained in the connectivity set. In such cases, we can only
      // increase the connectivity of a hyperedge and therefore gather
      // the edge weight of all those edges and add it later to move gain
      // to all other blocks.
      if ( pin_count_in_from_part > 1 ) {
        internal_weight += he_weight;
      }

      // Substract edge weight of all incident blocks.
      // Note, in case the pin count in from part is greater than one
      // we will later add that edge weight to the gain (see internal_weight).
      for (const PartitionID& to : hypergraph.connectivitySet(he)) {
        if (from != to) {
          tmp_scores[to] -= he_weight;
        }
      }
    }

<<<<<<< HEAD
    Move best_move { from, from, hn, 0 };
=======
    Move best_move { from, from, rebalance ? std::numeric_limits<Gain>::max() : 0 };
>>>>>>> cadddb90
    HypernodeWeight hn_weight = hypergraph.nodeWeight(hn);
    int cpu_id = sched_getcpu();
    utils::Randomize& rand = utils::Randomize::instance();
    for (PartitionID to = 0; to < _context.partition.k; ++to) {
      if (from != to) {
        Gain score = tmp_scores[to] + internal_weight;
        bool new_best_gain = (score < best_move.gain) ||
                             (score == best_move.gain &&
                              !_disable_randomization &&
                              rand.flipCoin(cpu_id));
        if (new_best_gain &&
            hypergraph.partWeight(to) + hn_weight <= _context.partition.max_part_weights[to]) {
          best_move.to = to;
          best_move.gain = score;
        }
      }
      tmp_scores[to] = 0;
    }
    return best_move;
  }

  inline void computeDeltaForHyperedgeImpl(const HyperedgeID he,
                                           const HyperedgeWeight edge_weight,
                                           const HypernodeID edge_size,
                                           const HypernodeID pin_count_in_from_part_after,
                                           const HypernodeID pin_count_in_to_part_after) {
    _deltas.local() += km1Delta(he, edge_weight, edge_size,
                                            pin_count_in_from_part_after,
                                            pin_count_in_to_part_after);
  }

  using Base::_context;
  using Base::_deltas;
  using Base::_tmp_scores;
  bool _disable_randomization;
};

template <class HyperGraph = Mandatory>
class CutPolicy : public GainPolicy<CutPolicy<HyperGraph>, HyperGraph> {
  using Base = GainPolicy<CutPolicy<HyperGraph>, HyperGraph>;

  static constexpr bool enable_heavy_assert = false;

 public:
  CutPolicy(const Context& context,
            bool disable_randomization = false) :
    Base(context),
    _disable_randomization(disable_randomization) { }

  Move computeMaxGainMoveImpl(HyperGraph& hypergraph,
                              const HypernodeID hn,
                              const bool rebalance) {
    HEAVY_REFINEMENT_ASSERT([&] {
        for (PartitionID k = 0; k < _context.partition.k; ++k) {
          if (_tmp_scores.local()[k] != 0) {
            return false;
          }
        }
        return true;
      } (), "Scores and valid parts not correctly reset");

    PartitionID from = hypergraph.partID(hn);
    parallel::scalable_vector<Gain>& tmp_scores = _tmp_scores.local();
    Gain internal_weight = 0;
    for (const HyperedgeID& he : hypergraph.incidentEdges(hn)) {
      PartitionID connectivity = hypergraph.connectivity(he);
      HypernodeID pin_count_in_from_part = hypergraph.pinCountInPart(he, from);
      HyperedgeWeight weight = hypergraph.edgeWeight(he);
      if (connectivity == 1) {
        ASSERT(hypergraph.edgeSize(he) > 1);
        // In case, the hyperedge is a non-cut hyperedge, we would increase
        // the cut, if we move vertex hn to an other block.
        internal_weight += weight;
      } else if (connectivity == 2 && pin_count_in_from_part == 1) {
        for (const PartitionID& to : hypergraph.connectivitySet(he)) {
          // In case there are only two blocks contained in the current
          // hyperedge and only one pin left in the from part of the hyperedge,
          // we would make the current hyperedge a non-cut hyperedge when moving
          // vertex hn to the other block.
          if (from != to) {
            tmp_scores[to] -= weight;
          }
        }
      }
    }

<<<<<<< HEAD
    Move best_move { from, from, hn, 0 };
=======
    Move best_move { from, from, rebalance ? std::numeric_limits<Gain>::max() : 0 };
>>>>>>> cadddb90
    HypernodeWeight hn_weight = hypergraph.nodeWeight(hn);
    int cpu_id = sched_getcpu();
    utils::Randomize& rand = utils::Randomize::instance();
    for (PartitionID to = 0; to < _context.partition.k; ++to) {
      if (from != to) {
        Gain score = tmp_scores[to] + internal_weight;
        bool new_best_gain = (score < best_move.gain) ||
                             (score == best_move.gain &&
                              !_disable_randomization &&
                              rand.flipCoin(cpu_id));
        if (new_best_gain && hypergraph.partWeight(to) + hn_weight <=
            _context.partition.max_part_weights[to]) {
          best_move.to = to;
          best_move.gain = score;
        }
      }
      tmp_scores[to] = 0;
    }
    return best_move;
  }

  inline void computeDeltaForHyperedgeImpl(const HyperedgeID he,
                                           const HyperedgeWeight edge_weight,
                                           const HypernodeID edge_size,
                                           const HypernodeID pin_count_in_from_part_after,
                                           const HypernodeID pin_count_in_to_part_after) {
    _deltas.local() += cutDelta(he, edge_weight, edge_size,
                                            pin_count_in_from_part_after,
                                            pin_count_in_to_part_after);
  }

  using Base::_context;
  using Base::_deltas;
  using Base::_tmp_scores;
  bool _disable_randomization;
};
}  // namespace mt_kahypar<|MERGE_RESOLUTION|>--- conflicted
+++ resolved
@@ -173,11 +173,7 @@
       }
     }
 
-<<<<<<< HEAD
-    Move best_move { from, from, hn, 0 };
-=======
-    Move best_move { from, from, rebalance ? std::numeric_limits<Gain>::max() : 0 };
->>>>>>> cadddb90
+    Move best_move { from, from, hn, rebalance ? std::numeric_limits<Gain>::max() : 0 };
     HypernodeWeight hn_weight = hypergraph.nodeWeight(hn);
     int cpu_id = sched_getcpu();
     utils::Randomize& rand = utils::Randomize::instance();
@@ -264,11 +260,7 @@
       }
     }
 
-<<<<<<< HEAD
-    Move best_move { from, from, hn, 0 };
-=======
-    Move best_move { from, from, rebalance ? std::numeric_limits<Gain>::max() : 0 };
->>>>>>> cadddb90
+    Move best_move { from, from, hn, rebalance ? std::numeric_limits<Gain>::max() : 0 };
     HypernodeWeight hn_weight = hypergraph.nodeWeight(hn);
     int cpu_id = sched_getcpu();
     utils::Randomize& rand = utils::Randomize::instance();
