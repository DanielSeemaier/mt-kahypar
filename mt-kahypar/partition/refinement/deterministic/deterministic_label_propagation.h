/*******************************************************************************
 * This file is part of MT-KaHyPar.
 *
 * Copyright (C) 2021 Lars Gottesbüren <lars.gottesbueren@kit.edu>
 *
 * KaHyPar is free software: you can redistribute it and/or modify
 * it under the terms of the GNU General Public License as published by
 * the Free Software Foundation, either version 3 of the License, or
 * (at your option) any later version.
 *
 * KaHyPar is distributed in the hope that it will be useful,
 * but WITHOUT ANY WARRANTY; without even the implied warranty of
 * MERCHANTABILITY or FITNESS FOR A PARTICULAR PURPOSE.  See the
 * GNU General Public License for more details.
 *
 * You should have received a copy of the GNU General Public License
 * along with KaHyPar.  If not, see <http://www.gnu.org/licenses/>.
 *
 ******************************************************************************/


#pragma once

#include "mt-kahypar/datastructures/buffered_vector.h"
#include "mt-kahypar/partition/context.h"
#include "mt-kahypar/partition/refinement/i_refiner.h"

#include "mt-kahypar/partition/refinement/fm/strategies/km1_gains.h"
#include "mt-kahypar/utils/reproducible_random.h"

namespace mt_kahypar {

class DeterministicLabelPropagationRefiner final : public IRefiner {
public:
  explicit DeterministicLabelPropagationRefiner(Hypergraph& hypergraph,
                                                const Context& context) :
      context(context),
      compute_gains(context.partition.k),
<<<<<<< HEAD
      moves(hypergraph.initialNumNodes()),   // TODO make smaller --> max round size
      cumulative_node_weights(hypergraph.initialNumNodes()),
=======
      moves(hypergraph.initialNumNodes()),
>>>>>>> 29886805
      sorted_moves(hypergraph.initialNumNodes()),
      prng(context.partition.seed),
      active_nodes(0),
      ets_recalc_data( vec<RecalculationData>(context.partition.k) ),
      max_num_nodes(hypergraph.initialNumNodes()),
      max_num_edges(hypergraph.initialNumEdges())
  {
    if (context.refinement.deterministic_refinement.use_active_node_set) {
      active_nodes.adapt_capacity(hypergraph.initialNumNodes());
      last_moved_in_round.resize(hypergraph.initialNumNodes() + hypergraph.initialNumEdges(), CAtomic<uint32_t>(0));
    }

  }

private:
  static constexpr bool debug = false;
  static constexpr size_t invalid_pos = std::numeric_limits<size_t>::max() / 2;

  bool refineImpl(PartitionedHypergraph& hypergraph, const vec<HypernodeID>& refinement_nodes,
                  kahypar::Metrics& best_metrics, double) final ;

  void initializeImpl(PartitionedHypergraph&) final { /* nothing to do */ }

  // functions to apply moves from a sub-round
  Gain applyMovesSortedByGainAndRevertUnbalanced(PartitionedHypergraph& phg);
  Gain applyMovesByMaximalPrefixesInBlockPairs(PartitionedHypergraph& phg);
  Gain applyMovesSortedByGainWithRecalculation(PartitionedHypergraph& phg);
  Gain performMoveWithAttributedGain(PartitionedHypergraph& phg, const Move& m, bool activate_neighbors);
  template<typename Predicate>
  Gain applyMovesIf(PartitionedHypergraph& phg, const vec<Move>& moves, size_t end, Predicate&& predicate);


  std::pair<size_t, size_t> findBestPrefixesRecursive(
          size_t p1_begin, size_t p1_end, size_t p2_begin, size_t p2_end, size_t p1_inv, size_t p2_inv,
          HypernodeWeight lb_p1, HypernodeWeight ub_p2);

  // used for verification
  std::pair<size_t, size_t> findBestPrefixesSequentially(
          size_t p1_begin, size_t p1_end, size_t p2_begin, size_t p2_end, size_t p1_inv, size_t p2_inv,
          HypernodeWeight lb_p1, HypernodeWeight ub_p2);

  MT_KAHYPAR_ATTRIBUTE_ALWAYS_INLINE
  void calculateAndSaveBestMove(PartitionedHypergraph& phg, HypernodeID u) {
    assert(u < phg.initialNumNodes());
    if (!phg.isBorderNode(u)) return;
    //auto [to, gain] = compute_gains.local().computeBestTargetBlock(phg, u, context.partition.max_part_weights);
    auto [to, gain] = compute_gains.local().computeBestTargetBlockIgnoringBalance(phg, u);
    if (gain > 0 && to != kInvalidPartition) {    // depending on apply moves function we might do gain >= 0
      moves.push_back_buffered( { phg.partID(u), to, u, gain } );
    }
  }

  MT_KAHYPAR_ATTRIBUTE_ALWAYS_INLINE
  void calculateAndSaveBestMoveTwoWay(PartitionedHypergraph& phg, HypernodeID u) {
    if (!phg.isBorderNode(u)) return;
    const Gain gain = TwoWayGainComputer::gainToOtherBlock(phg, u);
    if (gain > 0) {
      moves.push_back_buffered({ phg.partID(u), 1 - phg.partID(u), u, gain });
    }
  }

  struct RecalculationData {
    MoveID first_in, last_out;
    HypernodeID remaining_pins;
    RecalculationData() :
            first_in(std::numeric_limits<MoveID>::max()),
            last_out(std::numeric_limits<MoveID>::min()),
            remaining_pins(0)
    { }
  };

  const Context& context;
  tbb::enumerable_thread_specific<Km1GainComputer> compute_gains;
  ds::BufferedVector<Move> moves;
  vec<HypernodeWeight> cumulative_node_weights;
  vec<Move> sorted_moves;

  std::mt19937 prng;
  utils::ParallelPermutation<HypernodeID> permutation;  // gets memory only once used
  ds::BufferedVector<HypernodeID> active_nodes;
  vec<CAtomic<uint32_t>> last_moved_in_round;
  uint32_t round = 0;


  tbb::enumerable_thread_specific< vec<RecalculationData> > ets_recalc_data;
  vec<CAtomic<uint32_t>> last_recalc_round;
  vec<MoveID> move_pos_of_node;
  uint32_t recalc_round = 1;
  size_t max_num_nodes = 0, max_num_edges = 0;
};

}
<|MERGE_RESOLUTION|>--- conflicted
+++ resolved
@@ -36,12 +36,8 @@
                                                 const Context& context) :
       context(context),
       compute_gains(context.partition.k),
-<<<<<<< HEAD
       moves(hypergraph.initialNumNodes()),   // TODO make smaller --> max round size
       cumulative_node_weights(hypergraph.initialNumNodes()),
-=======
-      moves(hypergraph.initialNumNodes()),
->>>>>>> 29886805
       sorted_moves(hypergraph.initialNumNodes()),
       prng(context.partition.seed),
       active_nodes(0),
