--- conflicted
+++ resolved
@@ -55,16 +55,10 @@
                                                 const HyperedgeID num_hyperedges,
                                                 const Context& context) :
       context(context),
-<<<<<<< HEAD
-      compute_gains(context.partition.k),
-      moves(hypergraph.initialNumNodes()),   // TODO make smaller --> max round size
-      cumulative_node_weights(hypergraph.initialNumNodes()),
-      sorted_moves(hypergraph.initialNumNodes()),
-=======
+      cumulative_node_weights(num_hypernodes),
       compute_gains(context),
       moves(num_hypernodes),
       sorted_moves(num_hypernodes),
->>>>>>> 9bbc98b6
       prng(context.partition.seed),
       active_nodes(0),
       ets_recalc_data( vec<RecalculationData>(context.partition.k) ),
