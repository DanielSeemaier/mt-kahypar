/*******************************************************************************
 * This file is part of KaHyPar.
 *
 * Copyright (C) 2019 Tobias Heuer <tobias.heuer@kit.edu>
 *
 * KaHyPar is free software: you can redistribute it and/or modify
 * it under the terms of the GNU General Public License as published by
 * the Free Software Foundation, either version 3 of the License, or
 * (at your option) any later version.
 *
 * KaHyPar is distributed in the hope that it will be useful,
 * but WITHOUT ANY WARRANTY; without even the implied warranty of
 * MERCHANTABILITY or FITNESS FOR A PARTICULAR PURPOSE.  See the
 * GNU General Public License for more details.
 *
 * You should have received a copy of the GNU General Public License
 * along with KaHyPar.  If not, see <http://www.gnu.org/licenses/>.
 *
******************************************************************************/

#pragma once

#include <string>

#include "tbb/concurrent_queue.h"
#include "tbb/task_group.h"
#include "tbb/parallel_for.h"

#include "kahypar/meta/mandatory.h"

#include "mt-kahypar/definitions.h"
#include "mt-kahypar/partition/coarsening/multilevel_coarsener_base.h"
#include "mt-kahypar/partition/coarsening/multilevel_vertex_pair_rater.h"
#include "mt-kahypar/partition/coarsening/i_coarsener.h"
#include "mt-kahypar/partition/coarsening/policies/rating_acceptance_policy.h"
#include "mt-kahypar/partition/coarsening/policies/rating_heavy_node_penalty_policy.h"
#include "mt-kahypar/partition/coarsening/policies/rating_score_policy.h"
#include "mt-kahypar/parallel/atomic_wrapper.h"
#include "mt-kahypar/utils/progress_bar.h"
#include "mt-kahypar/utils/randomize.h"
#include "mt-kahypar/utils/stats.h"

namespace mt_kahypar {
template <typename TypeTraits,
          class ScorePolicy = HeavyEdgeScore,
          class HeavyNodePenaltyPolicy = MultiplicativePenalty,
          class AcceptancePolicy = BestRatingPreferringUnmatched>
class MultilevelCoarsenerT : public ICoarsenerT<TypeTraits>,
                             private MultilevelCoarsenerBase<TypeTraits> {
 private:
  using HyperGraph = typename TypeTraits::HyperGraph;
  using PartitionedHyperGraph = typename TypeTraits::template PartitionedHyperGraph<>;
  using TBB = typename TypeTraits::TBB;
  using HwTopology = typename TypeTraits::HwTopology;

  using Base = MultilevelCoarsenerBase<TypeTraits>;
  using Rater = MultilevelVertexPairRater<TypeTraits,
                                          ScorePolicy,
                                          HeavyNodePenaltyPolicy,
                                          AcceptancePolicy>;
  using Rating = typename Rater::Rating;
  using Refiner = IRefinerT<TypeTraits>;

  enum class MatchingState : uint8_t {
    UNMATCHED = 0,
    MATCHING_IN_PROGRESS = 1,
    MATCHED = 2
  };

  #define STATE(X) static_cast<uint8_t>(X)
  using AtomicMatchingState = parallel::IntegralAtomicWrapper<uint8_t>;
  using AtomicWeight = parallel::IntegralAtomicWrapper<HypernodeWeight>;

  static constexpr bool debug = false;
  static constexpr bool enable_heavy_assert = false;
  static constexpr HypernodeID kInvalidHypernode = std::numeric_limits<HypernodeID>::max();

 public:
  MultilevelCoarsenerT(HyperGraph& hypergraph, const Context& context, const TaskGroupID task_group_id) :
    Base(hypergraph, context, task_group_id),
    _rater(hypergraph, context),
    _matching_state(),
    _cluster_weight(),
    _matching_partner(),
    _max_allowed_node_weight(context.coarsening.max_allowed_node_weight),
    _num_matchings(0),
    _num_conflicts(0),
    _progress_bar(hypergraph.initialNumNodes(), 0, false),
    _enable_randomization(true) {
<<<<<<< HEAD
    _progress_bar += hypergraph.numRemovedHypernodes();
=======

    // Initialize internal data structures parallel
    tbb::parallel_invoke([&] {
      _matching_state.resize(hypergraph.initialNumNodes());
    }, [&] {
      _cluster_weight.resize(hypergraph.initialNumNodes());
    }, [&] {
      _matching_partner.resize(hypergraph.initialNumNodes());
    });

>>>>>>> a0b119d1
    if ( _context.coarsening.use_adaptive_max_allowed_node_weight &&
          hypergraph.totalWeight() !=
          static_cast<HypernodeWeight>(hypergraph.initialNumNodes()) ) {
      // If we have a weighted instance and adaptive maximum node weight is
      // enabled we adapt the maximum allowed node such that it is greater
      // than the heaviest node of the hypergraph.
      const HypernodeWeight max_vertex_weight = tbb::parallel_reduce(
      tbb::blocked_range<HypernodeID>(ID(0), hypergraph.initialNumNodes()), 0,
      [&](const tbb::blocked_range<HypernodeID>& range, HypernodeWeight init) {
        HypernodeWeight weight = init;
        for (HypernodeID id = range.begin(); id < range.end(); ++id) {
          const HypernodeID hn = hypergraph.globalNodeID(id);
          if ( hypergraph.nodeIsEnabled(hn) ) {
            weight = std::max(weight, hypergraph.nodeWeight(hn));
          }
        }
        return weight;
      }, [](const HypernodeWeight lhs, const HypernodeWeight rhs) {
        return std::max(lhs, rhs);
      });
      double node_weight_multiplier = std::pow(2.0, std::ceil(std::log2(
        static_cast<double>(max_vertex_weight) / static_cast<double>(_max_allowed_node_weight))));
      if ( node_weight_multiplier > 1.0 ) {
        _max_allowed_node_weight = increaseMaximumAllowedNodeWeight(node_weight_multiplier);
      }
    }
  }

  MultilevelCoarsenerT(const MultilevelCoarsenerT&) = delete;
  MultilevelCoarsenerT(MultilevelCoarsenerT&&) = delete;
  MultilevelCoarsenerT & operator= (const MultilevelCoarsenerT &) = delete;
  MultilevelCoarsenerT & operator= (MultilevelCoarsenerT &&) = delete;

  ~MultilevelCoarsenerT() = default;

  void disableRandomization() {
    _enable_randomization = false;
  }

 private:
  void coarsenImpl() override {
    if ( _context.partition.verbose_output && _context.partition.enable_progress_bar ) {
      _progress_bar.enable();
    }

    int pass_nr = 0;
    const HypernodeID initial_num_nodes = Base::currentNumNodes();
    parallel::scalable_vector<parallel::scalable_vector<HypernodeID>> current_vertices(TBB::instance().num_used_numa_nodes());
    while ( Base::currentNumNodes() > _context.coarsening.contraction_limit ) {
      HyperGraph& current_hg = Base::currentHypergraph();
      DBG << V(pass_nr)
          << V(current_hg.initialNumNodes())
          << V(current_hg.initialNumEdges())
          << V(current_hg.initialNumPins());

      // Random shuffle vertices of current hypergraph
      utils::Timer::instance().start_timer("shuffle_vertices", "Shuffle Vertices");
      for ( int node = 0; node < TBB::instance().num_used_numa_nodes(); ++node ) {
        current_vertices[node].resize(current_hg.initialNumNodes(node));
      }

      parallel::scalable_vector<HypernodeID> cluster_ids(current_hg.initialNumNodes());
      current_hg.doParallelForAllNodes(_task_group_id, [&](const HypernodeID& hn) {
        const int node = common::get_numa_node_of_vertex(hn);
        const HypernodeID local_id = common::get_local_position_of_vertex(hn);
        ASSERT(local_id < current_vertices[node].size());
        current_vertices[node][local_id] = hn;
        // Reset clustering
        const HypernodeID original_id = current_hg.originalNodeID(hn);
        _matching_state[original_id] = STATE(MatchingState::UNMATCHED);
        _cluster_weight[original_id] = current_hg.nodeWeight(hn);
        _matching_partner[original_id] = original_id;
        cluster_ids[original_id] = original_id;
      });

      if ( _enable_randomization ) {
        for ( int node = 0; node < TBB::instance().num_used_numa_nodes(); ++node ) {
          utils::Randomize::instance().localizedParallelShuffleVector(
            current_vertices[node], 0UL, current_vertices[node].size(), _context.shared_memory.shuffle_block_size);
        }
      }
      utils::Timer::instance().stop_timer("shuffle_vertices");

      // We iterate in parallel over all vertices of the hypergraph and compute its contraction
      // partner. The vertices are processed on the numa node which they are placed on.
      // Matched vertices are linked in a concurrent union find data structure, that also aggregates
      // weights of the resulting clusters and keep track of the number of nodes left, if we would
      // contract all matched vertices.
      utils::Timer::instance().start_timer("parallel_clustering", "Parallel Clustering");
      _rater.resetMatches();
      const HypernodeID num_hns_before_pass = current_hg.initialNumNodes() - current_hg.numRemovedHypernodes();
      const HypernodeID num_pins_before_pass = current_hg.initialNumPins();
      const HypernodeID hierarchy_contraction_limit = hierarchyContractionLimit(current_hg);
      std::atomic<HypernodeID> current_num_nodes(num_hns_before_pass);
      DBG << V(current_hg.initialNumNodes()) << V(hierarchy_contraction_limit);
      TBB::instance().execute_parallel_on_all_numa_nodes(_task_group_id, [&](const int node) {
        tbb::parallel_for(ID(0), current_hg.initialNumNodes(node), [&, node](const HypernodeID id) {
          ASSERT(id < current_vertices[node].size());
          const HypernodeID hn = current_vertices[node][id];
          const HypernodeID u = current_hg.originalNodeID(hn);
          // We perform rating if ...
          //  1.) The contraction limit of the current level is not reached
          //  2.) Vertex hn is not matched before
          if ( current_num_nodes > hierarchy_contraction_limit &&
               _matching_state[u] == STATE(MatchingState::UNMATCHED) ) {
            ASSERT(current_hg.nodeIsEnabled(hn));
            const Rating rating = _rater.rate(current_hg, hn,
              cluster_ids, _cluster_weight, _max_allowed_node_weight);
            if ( rating.target != kInvalidHypernode ) {
              const HypernodeID v = current_hg.originalNodeID(rating.target);
              matchVertices(current_hg, u, v, cluster_ids,
                current_num_nodes, hierarchy_contraction_limit,
                _num_conflicts.local());
              ++_num_matchings.local();
            }
          }
        });
      });
      utils::Timer::instance().stop_timer("parallel_clustering");
<<<<<<< HEAD
      DBG << V(num_hns_before_pass) << V(_uf.numDistinctSets());
=======
      DBG << V(current_num_nodes);

      HEAVY_COARSENING_ASSERT([&] {
        parallel::scalable_vector<HypernodeWeight> expected_weights(current_hg.initialNumNodes());
        // Verify that clustering is correct
        for ( const HypernodeID& hn : current_hg.nodes() ) {
          const HypernodeID u = current_hg.originalNodeID(hn);
          const HypernodeID root_u = cluster_ids[u];
          if ( root_u != cluster_ids[root_u] ) {
            LOG << "Hypernode" << u << "is part of cluster" << root_u << ", but cluster"
                << root_u << "is also part of cluster" << cluster_ids[root_u];
            return false;
          }
          expected_weights[root_u] += current_hg.nodeWeight(hn);
        }

        // Verify that cluster weights are aggregated correct
        for ( const HypernodeID& hn : current_hg.nodes() ) {
          const HypernodeID u = current_hg.originalNodeID(hn);
          const HypernodeID root_u = cluster_ids[u];
          if ( root_u == u && expected_weights[u] != _cluster_weight[u] ) {
            LOG << "The expected weight of cluster" << u << "is" << expected_weights[u]
                << ", but currently it is" << _cluster_weight[u];
            return false;
          }
        }
        return true;
      }(), "Parallel clustering computed invalid cluster ids and weights");
>>>>>>> a0b119d1

      const double reduction_vertices_percentage =
        static_cast<double>(num_hns_before_pass) /
        static_cast<double>(current_num_nodes.load());
      if ( reduction_vertices_percentage <= _context.coarsening.minimum_shrink_factor ) {
        break;
      }
      _progress_bar += (num_hns_before_pass - current_num_nodes.load());

      utils::Timer::instance().start_timer("parallel_multilevel_contraction", "Parallel Multilevel Contraction");
      // Perform parallel contraction
      Base::performMultilevelContraction(std::move(cluster_ids));
      utils::Timer::instance().stop_timer("parallel_multilevel_contraction");

      if ( _context.coarsening.use_adaptive_max_allowed_node_weight ) {
        // If the reduction ratio of the number of vertices or pins is below
        // a certain threshold, we increase the maximum allowed node weight by
        // a factor of two. Idea behind this is that if we are not able to reduce
        // the number of nodes or pins by a significant ratio, then some vertices
        // reach their maximum allowed node weight and are not able to contract
        // with other nodes, which prevents some high score contractions.
        const double reduction_pins_percentage =
          static_cast<double>(num_pins_before_pass) /
          static_cast<double>(Base::currentHypergraph().initialNumPins());
        const bool reduction_vertices_below_threshold = reduction_vertices_percentage <
          _context.coarsening.adaptive_node_weight_shrink_factor_threshold;
        const bool reduction_pins_below_threshold = reduction_pins_percentage <
          _context.coarsening.adaptive_node_weight_shrink_factor_threshold;
        if ( ( reduction_vertices_below_threshold && reduction_pins_below_threshold ) ||
             ( !reduction_vertices_below_threshold && reduction_pins_below_threshold ) ) {
          _max_allowed_node_weight = increaseMaximumAllowedNodeWeight(2.0);
        }
        DBG << V(reduction_vertices_percentage)
            << V(reduction_pins_percentage)
            << V(_max_allowed_node_weight);
      }
      ++pass_nr;
    }
    _progress_bar += (initial_num_nodes - _progress_bar.count());
    _progress_bar.disable();

    // Aggregate total number of matchings
    int64_t num_matchings = 0;
    for ( const size_t& c : _num_matchings ) {
      num_matchings += c;
    }
    // Aggregate total number of conflicts
    int64_t num_conflicts = 0;
    for ( const size_t& c : _num_conflicts ) {
      num_conflicts += c;
    }
    utils::Stats::instance().add_stat("coarsening_num_conflicts", num_matchings);
    utils::Stats::instance().add_stat("coarsening_num_matchings", num_matchings);
    DBG << V(num_conflicts) << V(num_matchings);

    Base::finalize();
  }

  /*!
   * We maintain the invariant during clustering that each cluster has a unique
   * representative and all vertices also part of that cluster point to that
   * representative. Let v be the representative of a cluster C_v, then for
   * all nodes u \in C_v follows that cluster_ids[u] = v.
   * If we perform sequential clustering, we can simply set
   * cluster_ids[u] = cluster_ids[v] to maintain our invariant. However,
   * things become more complicated if we perform parallel clustering.
   * Especially, if two neighbors u and v are concurrently matched, we have
   * to guarantee that our clustering fullfils our invariant. There are mainly
   * two different cases, which needs special attention:
   *   1.) u is matched with v and v is matched with u concurrently
   *   2.) u is matched with v and v is matched an other vertex w concurrently
   * The following functions guarantees that our invariant is fullfilled, if
   * vertices are matched concurrently.
   */
  MT_KAHYPAR_ATTRIBUTE_ALWAYS_INLINE bool matchVertices(const HyperGraph& hypergraph,
                                                        const HypernodeID u,
                                                        const HypernodeID v,
                                                        parallel::scalable_vector<HypernodeID>& cluster_ids,
                                                        std::atomic<HypernodeID>& current_num_nodes,
                                                        const HypernodeID contraction_limit,
                                                        size_t& num_conflicts) {
    ASSERT(u < hypergraph.initialNumNodes());
    ASSERT(v < hypergraph.initialNumNodes());
    uint8_t unmatched = STATE(MatchingState::UNMATCHED);
    uint8_t match_in_progress = STATE(MatchingState::MATCHING_IN_PROGRESS);

    // Indicates that u wants to join the cluster of v.
    // Will be important later for conflict resolution.
    bool success = false;
    _matching_partner[u] = v;
    const HypernodeWeight weight_u = hypergraph.nodeWeight(hypergraph.globalNodeID(u));
    HypernodeWeight weight_v = _cluster_weight[v];
    if ( weight_u + weight_v <= _max_allowed_node_weight &&
         current_num_nodes > contraction_limit ) {

      if ( _matching_state[u].compare_and_exchange_strong(unmatched, match_in_progress) ) {
        // Current thread gets "ownership" for vertex u. Only threads with "ownership"
        // can change the cluster id of a vertex.

        uint8_t matching_state_v = _matching_state[v].load();
        if ( matching_state_v == STATE(MatchingState::MATCHED) ) {
          // Vertex v is already matched and will not change it cluster id any more.
          // In that case, it is safe to set the cluster id of u to the cluster id of v.
          if ( v == cluster_ids[v] ) {
            // In case v is also the representative of the cluster,
            // we change the cluster id of u to v, ...
            cluster_ids[u] = v;
            _cluster_weight[v] += weight_u;
            --current_num_nodes;
            success = true;
          } else {
            // ... otherwise, we try again to match u with the
            // representative of the cluster.
            const HypernodeID cluster_v = cluster_ids[v];
            weight_v = _cluster_weight[cluster_v];
            if ( weight_u + weight_v <= _max_allowed_node_weight ) {
              ASSERT(_matching_state[cluster_v] == STATE(MatchingState::MATCHED));
              cluster_ids[u] = cluster_v;
              _cluster_weight[cluster_v] += weight_u;
              --current_num_nodes;
              success = true;
            }
          }
        } else if ( _matching_state[v].compare_and_exchange_strong(unmatched, match_in_progress) ) {
          // Current thread has the "ownership" for u and v and can change the cluster id
          // of both vertices thread-safe.
          cluster_ids[u] = v;
          _cluster_weight[v] += weight_u;
          --current_num_nodes;
          _matching_state[v] = STATE(MatchingState::MATCHED);
          success = true;
        } else {
          // State of v must be either MATCHING_IN_PROGRESS or an other thread changed the state
          // in the meantime to MATCHED. We have to wait until the state of v changed to
          // MATCHED or resolve the conflict if u is matched to v and v is matched to u and both
          // are in state MATCHING_IN_PROGRESS

          // Conflict Resolution
          while ( _matching_state[v] == STATE(MatchingState::MATCHING_IN_PROGRESS) ) {
            if ( _matching_partner[v] == u && u < v) {
              cluster_ids[u] = v;
              _cluster_weight[v] += weight_u;
              --current_num_nodes;
              _matching_state[v] = STATE(MatchingState::MATCHED);
              success = true;
            }
          }

          // If u is still in state MATCHING_IN_PROGRESS its matching partner v
          // must be matched in the meantime with an other vertex. Therefore,
          // we try to match u with the representative v's cluster.
          if ( _matching_state[u] == STATE(MatchingState::MATCHING_IN_PROGRESS) ) {
            ASSERT( _matching_state[v] == STATE(MatchingState::MATCHED) );
            const HypernodeID cluster_v = cluster_ids[v];
            const HypernodeWeight weight_v = _cluster_weight[cluster_v];
            if ( weight_u + weight_v <= _max_allowed_node_weight ){
              cluster_ids[u] = cluster_v;
              _cluster_weight[cluster_v] += weight_u;
              --current_num_nodes;
              success = true;
            }
          }
        }
        _rater.markAsMatched(u);
        _rater.markAsMatched(v);
        _matching_state[u] = STATE(MatchingState::MATCHED);
      } else {
        ++num_conflicts;
      }
    }
    return success;
  }

  PartitionedHyperGraph&& uncoarsenImpl(std::unique_ptr<Refiner>& label_propagation) override {
    return Base::doUncoarsen(label_propagation);
  }

  HyperGraph& coarsestHypergraphImpl() override {
    return Base::currentHypergraph();
  }

  PartitionedHyperGraph& coarsestPartitionedHypergraphImpl() override {
    return Base::currentPartitionedHypergraph();
  }

  HypernodeID hierarchyContractionLimit(const HyperGraph& hypergraph) const {
    return std::max( static_cast<HypernodeID>( static_cast<double>(hypergraph.initialNumNodes() -
      hypergraph.numRemovedHypernodes()) / _context.coarsening.maximum_shrink_factor ),
      _context.coarsening.contraction_limit );
  }

  HypernodeWeight increaseMaximumAllowedNodeWeight(const double multiplier) {
    HypernodeWeight max_part_weight = 0;
    for ( PartitionID block = 0; block < _context.partition.k; ++block ) {
      max_part_weight = std::max(max_part_weight,
        _context.partition.max_part_weights[block]);
    }
    return std::min( multiplier * static_cast<double>(_max_allowed_node_weight),
      std::max( max_part_weight / _context.coarsening.max_allowed_weight_fraction,
        static_cast<double>(_context.coarsening.max_allowed_node_weight ) ) );
  }

  using Base::_context;
  using Base::_task_group_id;
  Rater _rater;
  parallel::scalable_vector<AtomicMatchingState> _matching_state;
  parallel::scalable_vector<AtomicWeight> _cluster_weight;
  parallel::scalable_vector<HypernodeID> _matching_partner;
  HypernodeWeight _max_allowed_node_weight;
  tbb::enumerable_thread_specific<size_t> _num_matchings;
  tbb::enumerable_thread_specific<size_t> _num_conflicts;
  utils::ProgressBar _progress_bar;
  bool _enable_randomization;
};

template <class ScorePolicy = HeavyEdgeScore,
          class HeavyNodePenaltyPolicy = MultiplicativePenalty,
          class AcceptancePolicy = BestRatingPreferringUnmatched>
using MultilevelCoarsener = MultilevelCoarsenerT<GlobalTypeTraits, ScorePolicy,
                                                 HeavyNodePenaltyPolicy, AcceptancePolicy>;
}  // namespace mt_kahypar<|MERGE_RESOLUTION|>--- conflicted
+++ resolved
@@ -87,9 +87,7 @@
     _num_conflicts(0),
     _progress_bar(hypergraph.initialNumNodes(), 0, false),
     _enable_randomization(true) {
-<<<<<<< HEAD
     _progress_bar += hypergraph.numRemovedHypernodes();
-=======
 
     // Initialize internal data structures parallel
     tbb::parallel_invoke([&] {
@@ -100,7 +98,6 @@
       _matching_partner.resize(hypergraph.initialNumNodes());
     });
 
->>>>>>> a0b119d1
     if ( _context.coarsening.use_adaptive_max_allowed_node_weight &&
           hypergraph.totalWeight() !=
           static_cast<HypernodeWeight>(hypergraph.initialNumNodes()) ) {
@@ -220,9 +217,6 @@
         });
       });
       utils::Timer::instance().stop_timer("parallel_clustering");
-<<<<<<< HEAD
-      DBG << V(num_hns_before_pass) << V(_uf.numDistinctSets());
-=======
       DBG << V(current_num_nodes);
 
       HEAVY_COARSENING_ASSERT([&] {
@@ -251,7 +245,6 @@
         }
         return true;
       }(), "Parallel clustering computed invalid cluster ids and weights");
->>>>>>> a0b119d1
 
       const double reduction_vertices_percentage =
         static_cast<double>(num_hns_before_pass) /
