--- conflicted
+++ resolved
@@ -73,9 +73,7 @@
     _max_allowed_node_weight(context.coarsening.max_allowed_node_weight),
     _progress_bar(hypergraph.initialNumNodes(), 0, false),
     _enable_randomization(true) {
-<<<<<<< HEAD
     _progress_bar += hypergraph.numRemovedHypernodes();
-=======
     if ( _context.coarsening.use_adaptive_max_allowed_node_weight &&
           hypergraph.totalWeight() !=
           static_cast<HypernodeWeight>(hypergraph.initialNumNodes()) ) {
@@ -102,7 +100,6 @@
         _max_allowed_node_weight = increaseMaximumAllowedNodeWeight(node_weight_multiplier);
       }
     }
->>>>>>> 014d4859
   }
 
   MultilevelCoarsenerT(const MultilevelCoarsenerT&) = delete;
@@ -198,17 +195,10 @@
       utils::Timer::instance().stop_timer("parallel_clustering");
       DBG << V(num_hns_before_pass) << V(_uf.numDistinctSets());
 
-<<<<<<< HEAD
-      const double reduction_percentage =
-        static_cast<double>(num_hns_before_pass) /
-        static_cast<double>(_uf.numDistinctSets());
-      if ( reduction_percentage < _context.coarsening.minimum_shrink_factor ) {
-=======
       const double reduction_vertices_percentage =
         static_cast<double>(num_hns_before_pass) /
         static_cast<double>(_uf.numDistinctSets());
       if ( reduction_vertices_percentage <= _context.coarsening.minimum_shrink_factor ) {
->>>>>>> 014d4859
         break;
       }
       _progress_bar += (num_hns_before_pass - _uf.numDistinctSets());
@@ -267,11 +257,6 @@
   }
 
   HypernodeID hierarchyContractionLimit(const HyperGraph& hypergraph) const {
-<<<<<<< HEAD
-    return std::max( static_cast<HypernodeID>( static_cast<double>(hypergraph.initialNumNodes()
-      - hypergraph.numRemovedHypernodes() ) / _context.coarsening.maximum_shrink_factor ),
-      _context.coarsening.contraction_limit );
-=======
     return std::max( static_cast<HypernodeID>( static_cast<double>(hypergraph.initialNumNodes() -
       hypergraph.numRemovedHypernodes()) / _context.coarsening.maximum_shrink_factor ),
       _context.coarsening.contraction_limit );
@@ -286,7 +271,6 @@
     return std::min( multiplier * static_cast<double>(_max_allowed_node_weight),
       std::max( max_part_weight / _context.coarsening.max_allowed_weight_fraction,
         static_cast<double>(_context.coarsening.max_allowed_node_weight ) ) );
->>>>>>> 014d4859
   }
 
   using Base::_context;
