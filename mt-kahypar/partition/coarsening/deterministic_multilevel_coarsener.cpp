/*******************************************************************************
 * MIT License
 *
 * This file is part of Mt-KaHyPar.
 *
 * Copyright (C) 2021 Lars Gottesbüren <lars.gottesbueren@kit.edu>
 *
 * Permission is hereby granted, free of charge, to any person obtaining a copy
 * of this software and associated documentation files (the "Software"), to deal
 * in the Software without restriction, including without limitation the rights
 * to use, copy, modify, merge, publish, distribute, sublicense, and/or sell
 * copies of the Software, and to permit persons to whom the Software is
 * furnished to do so, subject to the following conditions:
 *
 * The above copyright notice and this permission notice shall be included in all
 * copies or substantial portions of the Software.
 *
 * THE SOFTWARE IS PROVIDED "AS IS", WITHOUT WARRANTY OF ANY KIND, EXPRESS OR
 * IMPLIED, INCLUDING BUT NOT LIMITED TO THE WARRANTIES OF MERCHANTABILITY,
 * FITNESS FOR A PARTICULAR PURPOSE AND NONINFRINGEMENT. IN NO EVENT SHALL THE
 * AUTHORS OR COPYRIGHT HOLDERS BE LIABLE FOR ANY CLAIM, DAMAGES OR OTHER
 * LIABILITY, WHETHER IN AN ACTION OF CONTRACT, TORT OR OTHERWISE, ARISING FROM,
 * OUT OF OR IN CONNECTION WITH THE SOFTWARE OR THE USE OR OTHER DEALINGS IN THE
 * SOFTWARE.
 ******************************************************************************/

#include "deterministic_multilevel_coarsener.h"

#include <tbb/parallel_sort.h>

#include "mt-kahypar/definitions.h"

namespace mt_kahypar {

template<typename TypeTraits>
bool DeterministicMultilevelCoarsener<TypeTraits>::coarseningPassImpl() {
  auto& timer = utils::Utilities::instance().getTimer(_context.utility_id);
  const auto pass_start_time = std::chrono::high_resolution_clock::now();
  timer.start_timer("coarsening_pass", "Clustering");

  const Hypergraph& hg = Base::currentHypergraph();
  size_t num_nodes = Base::currentNumNodes();
  const double num_nodes_before_pass = num_nodes;
  vec<HypernodeID> clusters(num_nodes, kInvalidHypernode);
  tbb::parallel_for(UL(0), num_nodes, [&](HypernodeID u) {
    cluster_weight[u] = hg.nodeWeight(u);
    opportunistic_cluster_weight[u] = cluster_weight[u];
    propositions[u] = u;
    clusters[u] = u;
  });

  permutation.random_grouping(num_nodes, _context.shared_memory.static_balancing_work_packages, config.prng());
  for (size_t sub_round = 0; sub_round < config.num_sub_rounds && num_nodes > currentLevelContractionLimit(); ++sub_round) {
    auto [first_bucket, last_bucket] = parallel::chunking::bounds(
      sub_round, config.num_buckets, config.num_buckets_per_sub_round);
    size_t first = permutation.bucket_bounds[first_bucket], last = permutation.bucket_bounds[last_bucket];

    // each vertex finds a cluster it wants to join
    tbb::parallel_for(first, last, [&](size_t pos) {
      const HypernodeID u = permutation.at(pos);
      if (cluster_weight[u] == hg.nodeWeight(u) && hg.nodeIsEnabled(u)) {
        calculatePreferredTargetCluster(u, clusters);
      }
    });

<<<<<<< HEAD
      // each vertex finds a cluster it wants to join
      tbb::parallel_for(first, last, [&](size_t pos) {
        const HypernodeID u = permutation.at(pos);
        if (hg.nodeIsEnabled(u) && cluster_weight[u] == hg.nodeWeight(u)) {
          calculatePreferredTargetCluster(u, clusters);
        }
      });

      tbb::enumerable_thread_specific<size_t> num_contracted_nodes { 0 };

      // already approve if we can grant all requests for proposed cluster
      // otherwise insert to shared vector so that we can group vertices by cluster
      tbb::parallel_for(first, last, [&](size_t pos) {
        HypernodeID u = permutation.at(pos);
        HypernodeID target = propositions[u];
        if (target != u) {
          if (opportunistic_cluster_weight[target] <= _context.coarsening.max_allowed_node_weight) {
            // if other nodes joined cluster u but u itself leaves for a different cluster, it doesn't count
            if (opportunistic_cluster_weight[u] == hg.nodeWeight(u)) {
              num_contracted_nodes.local() += 1;
            }
            clusters[u] = target;
            cluster_weight[target] = opportunistic_cluster_weight[target];
          } else {
            nodes_in_too_heavy_clusters.push_back_buffered(u);
=======
    tbb::enumerable_thread_specific<size_t> num_contracted_nodes { 0 };

    // already approve if we can grant all requests for proposed cluster
    // otherwise insert to shared vector so that we can group vertices by cluster
    tbb::parallel_for(first, last, [&](size_t pos) {
      HypernodeID u = permutation.at(pos);
      HypernodeID target = propositions[u];
      if (target != u) {
        if (opportunistic_cluster_weight[target] <= _context.coarsening.max_allowed_node_weight) {
          // if other nodes joined cluster u but u itself leaves for a different cluster, it doesn't count
          if (opportunistic_cluster_weight[u] == hg.nodeWeight(u)) {
            num_contracted_nodes.local() += 1;
>>>>>>> 9bbc98b6
          }
          clusters[u] = target;
          cluster_weight[target] = opportunistic_cluster_weight[target];
        } else {
          nodes_in_too_heavy_clusters.push_back_buffered(u);
        }
      }
    });
    num_nodes -= num_contracted_nodes.combine(std::plus<>());
    nodes_in_too_heavy_clusters.finalize();

    if (nodes_in_too_heavy_clusters.size() > 0) {
      num_nodes -= approveVerticesInTooHeavyClusters(clusters);
    }
<<<<<<< HEAD

    _uncoarseningData.performMultilevelContraction(std::move(clusters), pass_start_time);
    ASSERT(currentNumNodes() == num_nodes - hg.numRemovedHypernodes());
=======
    nodes_in_too_heavy_clusters.clear();
>>>>>>> 9bbc98b6
  }

  timer.stop_timer("coarsening_pass");
  ++pass;
  if (num_nodes_before_pass / num_nodes <= _context.coarsening.minimum_shrink_factor) {
    return false;
  }
  _uncoarseningData.performMultilevelContraction(std::move(clusters), pass_start_time);
  return true;
}

template<typename TypeTraits>
void DeterministicMultilevelCoarsener<TypeTraits>::calculatePreferredTargetCluster(HypernodeID u, const vec<HypernodeID>& clusters) {
  const Hypergraph& hg = Base::currentHypergraph();
  auto& ratings = default_rating_maps.local();
  ratings.clear();

  // calculate ratings
  for (HyperedgeID he : hg.incidentEdges(u)) {
    HypernodeID he_size = hg.edgeSize(he);
    if (he_size < _context.partition.ignore_hyperedge_size_threshold) {
      double he_score = static_cast<double>(hg.edgeWeight(he)) / he_size;
      for (HypernodeID v : hg.pins(he)) {
        ratings[clusters[v]] += he_score;
      }
    }
  }

  // find highest rated, feasible cluster
  const PartitionID comm_u = hg.communityID(u);
  const HypernodeWeight weight_u = hg.nodeWeight(u);
  vec<HypernodeID>& best_targets = ties.local();
  double best_score = 0.0;

  for (const auto& entry : ratings) {
    HypernodeID target_cluster = entry.key;
    double target_score = entry.value;
    if (target_score >= best_score && target_cluster != u && hg.communityID(target_cluster) == comm_u
        && cluster_weight[target_cluster] + weight_u <= _context.coarsening.max_allowed_node_weight) {
      if (target_score > best_score) {
        best_targets.clear();
        best_score = target_score;
      }
      best_targets.push_back(target_cluster);
    }
  }

  HypernodeID best_target;
  if (best_targets.size() == 1) {
    best_target = best_targets[0];
  } else if (best_targets.empty()) {
    best_target = u;
  } else {
    hashing::SimpleIntHash<uint32_t> sih;
    hashing::HashRNG hash_prng(sih, u);
    size_t pos = std::uniform_int_distribution<uint32_t>(0, best_targets.size() - 1)(hash_prng);
    assert(pos < best_targets.size());
    best_target = best_targets[pos];
  }
  best_targets.clear();

  if (best_target != u) {
    propositions[u] = best_target;
    __atomic_fetch_add(&opportunistic_cluster_weight[best_target], hg.nodeWeight(u), __ATOMIC_RELAXED);
  }
}

template<typename TypeTraits>
size_t DeterministicMultilevelCoarsener<TypeTraits>::approveVerticesInTooHeavyClusters(vec<HypernodeID>& clusters) {
  const Hypergraph& hg = Base::currentHypergraph();
  tbb::enumerable_thread_specific<size_t> num_contracted_nodes { 0 };

  // group vertices by desired cluster, if their cluster is too heavy. approve the lower weight nodes first
  auto comp = [&](HypernodeID lhs, HypernodeID rhs) {
    HypernodeWeight wl = hg.nodeWeight(lhs), wr = hg.nodeWeight(rhs);
    return std::tie(propositions[lhs], wl, lhs) < std::tie(propositions[rhs], wr, rhs);
  };
  tbb::parallel_sort(nodes_in_too_heavy_clusters.begin(), nodes_in_too_heavy_clusters.end(), comp);

  tbb::parallel_for(UL(0), nodes_in_too_heavy_clusters.size(), [&](size_t pos) {
    HypernodeID target = propositions[nodes_in_too_heavy_clusters[pos]];
    // the first vertex for this cluster handles the approval
    size_t num_contracted_local = 0;
    if (pos == 0 || propositions[nodes_in_too_heavy_clusters[pos - 1]] != target) {
      HypernodeWeight target_weight = cluster_weight[target];
      size_t first_rejected = pos;
      // could be parallelized without extra memory but factor 2 work overhead and log(n) depth via binary search
      for (; ; ++first_rejected) {
        // we know that this cluster is too heavy, so the loop will terminate before
        assert(first_rejected < nodes_in_too_heavy_clusters.size());
        assert(propositions[nodes_in_too_heavy_clusters[first_rejected]] == target);
        HypernodeID v = nodes_in_too_heavy_clusters[first_rejected];
        if (target_weight + hg.nodeWeight(v) > _context.coarsening.max_allowed_node_weight) {
          break;
        }
        clusters[v] = target;
        target_weight += hg.nodeWeight(v);
        if (opportunistic_cluster_weight[v] == hg.nodeWeight(v)) {
          num_contracted_local += 1;
        }
      }
      cluster_weight[target] = target_weight;
      opportunistic_cluster_weight[target] = target_weight;
      num_contracted_nodes.local() += num_contracted_local;
    }
  });

  return num_contracted_nodes.combine(std::plus<>());
}

INSTANTIATE_CLASS_WITH_TYPE_TRAITS(DeterministicMultilevelCoarsener)

}<|MERGE_RESOLUTION|>--- conflicted
+++ resolved
@@ -63,33 +63,6 @@
       }
     });
 
-<<<<<<< HEAD
-      // each vertex finds a cluster it wants to join
-      tbb::parallel_for(first, last, [&](size_t pos) {
-        const HypernodeID u = permutation.at(pos);
-        if (hg.nodeIsEnabled(u) && cluster_weight[u] == hg.nodeWeight(u)) {
-          calculatePreferredTargetCluster(u, clusters);
-        }
-      });
-
-      tbb::enumerable_thread_specific<size_t> num_contracted_nodes { 0 };
-
-      // already approve if we can grant all requests for proposed cluster
-      // otherwise insert to shared vector so that we can group vertices by cluster
-      tbb::parallel_for(first, last, [&](size_t pos) {
-        HypernodeID u = permutation.at(pos);
-        HypernodeID target = propositions[u];
-        if (target != u) {
-          if (opportunistic_cluster_weight[target] <= _context.coarsening.max_allowed_node_weight) {
-            // if other nodes joined cluster u but u itself leaves for a different cluster, it doesn't count
-            if (opportunistic_cluster_weight[u] == hg.nodeWeight(u)) {
-              num_contracted_nodes.local() += 1;
-            }
-            clusters[u] = target;
-            cluster_weight[target] = opportunistic_cluster_weight[target];
-          } else {
-            nodes_in_too_heavy_clusters.push_back_buffered(u);
-=======
     tbb::enumerable_thread_specific<size_t> num_contracted_nodes { 0 };
 
     // already approve if we can grant all requests for proposed cluster
@@ -102,7 +75,6 @@
           // if other nodes joined cluster u but u itself leaves for a different cluster, it doesn't count
           if (opportunistic_cluster_weight[u] == hg.nodeWeight(u)) {
             num_contracted_nodes.local() += 1;
->>>>>>> 9bbc98b6
           }
           clusters[u] = target;
           cluster_weight[target] = opportunistic_cluster_weight[target];
@@ -111,19 +83,17 @@
         }
       }
     });
+
     num_nodes -= num_contracted_nodes.combine(std::plus<>());
     nodes_in_too_heavy_clusters.finalize();
 
     if (nodes_in_too_heavy_clusters.size() > 0) {
       num_nodes -= approveVerticesInTooHeavyClusters(clusters);
     }
-<<<<<<< HEAD
 
     _uncoarseningData.performMultilevelContraction(std::move(clusters), pass_start_time);
-    ASSERT(currentNumNodes() == num_nodes - hg.numRemovedHypernodes());
-=======
+    ASSERT(currentNumberOfNodes() == num_nodes - hg.numRemovedHypernodes());
     nodes_in_too_heavy_clusters.clear();
->>>>>>> 9bbc98b6
   }
 
   timer.stop_timer("coarsening_pass");
