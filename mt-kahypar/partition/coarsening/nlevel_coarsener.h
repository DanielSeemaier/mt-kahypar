/*******************************************************************************
 * This file is part of KaHyPar.
 *
 * Copyright (C) 2020 Tobias Heuer <tobias.heuer@kit.edu>
 *
 * KaHyPar is free software: you can redistribute it and/or modify
 * it under the terms of the GNU General Public License as published by
 * the Free Software Foundation, either version 3 of the License, or
 * (at your option) any later version.
 *
 * KaHyPar is distributed in the hope that it will be useful,
 * but WITHOUT ANY WARRANTY; without even the implied warranty of
 * MERCHANTABILITY or FITNESS FOR A PARTICULAR PURPOSE.  See the
 * GNU General Public License for more details.
 *
 * You should have received a copy of the GNU General Public License
 * along with KaHyPar.  If not, see <http://www.gnu.org/licenses/>.
 *
******************************************************************************/

#pragma once

#include <string>

#include "tbb/parallel_for.h"
#include "tbb/parallel_sort.h"
#include "tbb/parallel_scan.h"

#include "kahypar/meta/mandatory.h"

#include "mt-kahypar/definitions.h"
#include "mt-kahypar/partition/coarsening/nlevel_coarsener_base.h"
#include "mt-kahypar/partition/coarsening/nlevel_vertex_pair_rater.h"
#include "mt-kahypar/partition/coarsening/i_coarsener.h"
#include "mt-kahypar/partition/coarsening/policies/rating_acceptance_policy.h"
#include "mt-kahypar/partition/coarsening/policies/rating_heavy_node_penalty_policy.h"
#include "mt-kahypar/partition/coarsening/policies/rating_score_policy.h"
#include "mt-kahypar/parallel/parallel_prefix_sum.h"
#include "mt-kahypar/utils/progress_bar.h"
#include "mt-kahypar/utils/randomize.h"
#include "mt-kahypar/utils/stats.h"

namespace mt_kahypar {
template <class ScorePolicy = HeavyEdgeScore,
          class HeavyNodePenaltyPolicy = MultiplicativePenalty,
          class AcceptancePolicy = BestRatingPreferringUnmatched>
class NLevelCoarsener : public ICoarsener,
                        private NLevelCoarsenerBase {
 private:

  #define HIGH_DEGREE_VERTEX_THRESHOLD ID(200000)

  using Base = NLevelCoarsenerBase;
  using Rater = NLevelVertexPairRater<ScorePolicy,
                                      HeavyNodePenaltyPolicy,
                                      AcceptancePolicy>;
  using Rating = typename Rater::Rating;

  class ContractionLimitTracker {

   public:
    explicit ContractionLimitTracker(const Context& context) :
      _context(context),
      _initial_num_nodes(0),
      _current_num_nodes(0),
      _contracted_nodes(0),
      _num_nodes_update_threshold(0) { }

    void initialize(const HypernodeID initial_num_nodes) {
      _initial_num_nodes = initial_num_nodes;
      _current_num_nodes = initial_num_nodes;
    }

    HypernodeID currentNumNodes() const {
      return _current_num_nodes;
    }

    void update(const HypernodeID num_contractions, const HypernodeID contraction_limit) {
      if ( num_contractions > 0 ) {
        // To maintain the current number of nodes of the hypergraph each PE sums up
        // its number of contracted nodes locally. To compute the current number of
        // nodes, we have to sum up the number of contracted nodes of each PE. This
        // operation becomes more expensive the more PEs are participating in coarsening.
        // In order to prevent expensive updates of the current number of nodes, we
        // define a threshold which the local number of contracted nodes have to exceed
        // before the current PE updates the current number of nodes. This threshold is defined
        // by the distance to the current contraction limit divided by the number of PEs.
        // Once one PE exceeds this bound the first time it is not possible that the
        // contraction limit is reached, because otherwise an other PE would update
        // the global current number of nodes before. After update the threshold is
        // increased by the new difference (in number of nodes) to the contraction limit
        // divided by the number of PEs.
        HypernodeID& local_contracted_nodes = _contracted_nodes.local();
        local_contracted_nodes += num_contractions;
        if (  local_contracted_nodes >= _num_nodes_update_threshold.local() ) {
          _current_num_nodes = _initial_num_nodes -
            _contracted_nodes.combine(std::plus<HypernodeID>());
          const HypernodeID dist_to_cl = _current_num_nodes > contraction_limit ?
            _current_num_nodes - contraction_limit : 0;
          _num_nodes_update_threshold.local() +=
            dist_to_cl / _context.shared_memory.num_threads;
        }
      }
    }

    void updateCurrentNumNodes() {
      _current_num_nodes = _initial_num_nodes -
        _contracted_nodes.combine(std::plus<HypernodeID>());
    }

   private:
    const Context& _context;
    HypernodeID _initial_num_nodes;
    HypernodeID _current_num_nodes;
    tbb::enumerable_thread_specific<HypernodeID> _contracted_nodes;
    tbb::enumerable_thread_specific<HypernodeID> _num_nodes_update_threshold;
  };

  static constexpr bool debug = false;
  static constexpr bool enable_heavy_assert = false;

 public:
  NLevelCoarsener(Hypergraph& hypergraph,
<<<<<<< HEAD
                  const Context& context,
                  const bool top_level,
                  UncoarseningData& uncoarseningData) :
    Base(hypergraph, context, top_level, uncoarseningData),
=======
                  const Context& context) :
    Base(hypergraph, context),
>>>>>>> 6f441da2
    _rater(hypergraph, context),
    _current_vertices(),
    _tmp_current_vertices(),
    _enabled_vertex_flag_array(),
    _cl_tracker(context),
    _max_allowed_node_weight(context.coarsening.max_allowed_node_weight),
    _progress_bar(hypergraph.initialNumNodes(), 0, false),
    _enable_randomization(true) {
    _progress_bar += hypergraph.numRemovedHypernodes();
    tbb::parallel_invoke([&] {
      _current_vertices.resize(hypergraph.initialNumNodes());
      tbb::parallel_for(ID(0), hypergraph.initialNumNodes(), [&](const HypernodeID hn) {
        _current_vertices[hn] = hn;
      });
      utils::Randomize::instance().parallelShuffleVector(_current_vertices, 0UL, _current_vertices.size());
    }, [&] {
      _tmp_current_vertices.resize(hypergraph.initialNumNodes());
    }, [&] {
      _enabled_vertex_flag_array.resize(hypergraph.initialNumNodes());
    });
  }

  NLevelCoarsener(const NLevelCoarsener&) = delete;
  NLevelCoarsener(NLevelCoarsener&&) = delete;
  NLevelCoarsener & operator= (const NLevelCoarsener &) = delete;
  NLevelCoarsener & operator= (NLevelCoarsener &&) = delete;

  ~NLevelCoarsener() = default;

  void disableRandomization() {
    _enable_randomization = false;
  }

 private:
  void coarsenImpl() override {
    if ( _context.partition.verbose_output && _context.partition.enable_progress_bar ) {
      _progress_bar.enable();
    }

    // Contraction function
    auto contraction = [&](const HypernodeID& hn) {
      HypernodeID num_contractions = 0;
      if ( _hg.nodeIsEnabled(hn) ) {
        const Rating rating = _rater.rate(_hg, hn, _max_allowed_node_weight);
        if ( rating.target != kInvalidHypernode ) {
          HypernodeID u = hn;
          HypernodeID v = rating.target;
          // In case v is a high degree vertex, we reverse contraction order to improve performance
          if ( _hg.nodeDegree(u) < _hg.nodeDegree(v) && _hg.nodeDegree(v) > HIGH_DEGREE_VERTEX_THRESHOLD ) {
            u = rating.target;
            v = hn;
          }

          if ( _hg.registerContraction(u, v) ) {
            _rater.markAsMatched(u);
            _rater.markAsMatched(v);
            num_contractions = _hg.contract(v, _max_allowed_node_weight);
            _progress_bar += num_contractions;
          }
        }
      }
      return num_contractions;
    };

    const HypernodeID initial_num_nodes = _hg.initialNumNodes() - _hg.numRemovedHypernodes();
    _cl_tracker.initialize(initial_num_nodes);
    int pass_nr = 0;
    while ( _cl_tracker.currentNumNodes() > _context.coarsening.contraction_limit ) {
      DBG << V(pass_nr) << V(_cl_tracker.currentNumNodes());
      const HypernodeID num_hns_before_pass = _cl_tracker.currentNumNodes();

      // Coarsening Pass
      _rater.resetMatches();
      coarseningPass(contraction);

      // Writes all enabled vertices to _current_vertices
      _cl_tracker.updateCurrentNumNodes();
      compactifyVertices();
      utils::Randomize::instance().parallelShuffleVector(
        _current_vertices, 0UL, _current_vertices.size());

      // Terminate contraction if the number of contracted vertices in this round
      // is smaller than a certain fraction.
      const double reduction_vertices_percentage =
        static_cast<double>(num_hns_before_pass) /
        static_cast<double>(_cl_tracker.currentNumNodes());
      if ( reduction_vertices_percentage <= _context.coarsening.minimum_shrink_factor ) {
        break;
      }

      ++pass_nr;
    }

    _progress_bar += (initial_num_nodes - _progress_bar.count());
    _progress_bar.disable();
    _uncoarseningData.finalizeCoarsening();
  }


  template<class F>
  void coarseningPass(const F& contraction) {
    double contraction_limit =
      std::max(static_cast<HypernodeID>(_cl_tracker.currentNumNodes() /
        _context.coarsening.maximum_shrink_factor), _context.coarsening.contraction_limit);
    if ( _context.coarsening.maximum_shrink_factor > 99.0 ) {
      contraction_limit = _context.coarsening.contraction_limit;
    }

    HighResClockTimepoint round_start = std::chrono::high_resolution_clock::now();
    utils::Timer::instance().start_timer("clustering", "Clustering");
    tbb::parallel_for(0UL, _current_vertices.size(), [&](const size_t i) {
      if ( _cl_tracker.currentNumNodes() > contraction_limit ) {
        const HypernodeID& hn = _current_vertices[i];
        const HypernodeID num_contractions = contraction(hn);
        _cl_tracker.update(num_contractions, contraction_limit);
      }
    });
    utils::Timer::instance().stop_timer("clustering");

    // Remove single-pin and parallel nets
    Base::removeSinglePinAndParallelNets(round_start);
    HEAVY_COARSENING_ASSERT(_hg.verifyIncidenceArrayAndIncidentNets());
  }

  Hypergraph& coarsestHypergraphImpl() override {
    return Base::compactifiedHypergraph();
  }

  PartitionedHypergraph& coarsestPartitionedHypergraphImpl() override {
    return Base::compactifiedPartitionedHypergraph();
  }

<<<<<<< HEAD
  void compactifyVertices(const HypernodeID current_num_nodes) {
=======
  PartitionedHypergraph&& uncoarsenImpl(std::unique_ptr<IRefiner>& label_propagation,
                                        std::unique_ptr<IRefiner>& fm) override {
    return Base::doUncoarsen(label_propagation, fm);
  }

  void compactifyVertices() {
>>>>>>> 6f441da2
    // Mark all vertices that are still enabled
    const HypernodeID current_num_nodes = _cl_tracker.currentNumNodes();
    tbb::parallel_for(0UL, _current_vertices.size(), [&](const size_t i) {
      const HypernodeID hn = _current_vertices[i];
      _enabled_vertex_flag_array[i] = _hg.nodeIsEnabled(hn);
    });

    // Calculate prefix sum over all enabled vertices to determine their new position
    // in _current_vertices
    parallel::TBBPrefixSum<size_t> active_vertex_prefix_sum(_enabled_vertex_flag_array);
    tbb::parallel_scan(tbb::blocked_range<size_t>(
      0UL, _enabled_vertex_flag_array.size()), active_vertex_prefix_sum);
    ASSERT(active_vertex_prefix_sum.total_sum() == static_cast<size_t>(current_num_nodes));

    // Write all enabled vertices to _tmp_current_vertices
    _tmp_current_vertices.resize(current_num_nodes);
    tbb::parallel_for(0UL, _current_vertices.size(), [&](const size_t i) {
      const HypernodeID hn = _current_vertices[i];
      if ( _hg.nodeIsEnabled(hn) ) {
        const size_t pos = active_vertex_prefix_sum[i];
        ASSERT(pos < _tmp_current_vertices.size());
        _tmp_current_vertices[pos] = hn;
      }
    });
    _current_vertices.swap(_tmp_current_vertices);
    _enabled_vertex_flag_array.resize(current_num_nodes);
    ASSERT(_current_vertices.size() == static_cast<size_t>(current_num_nodes));
  }

  using Base::_hg;
  Rater _rater;
  parallel::scalable_vector<HypernodeID> _current_vertices;
  parallel::scalable_vector<HypernodeID> _tmp_current_vertices;
  parallel::scalable_vector<size_t> _enabled_vertex_flag_array;
  ContractionLimitTracker _cl_tracker;
  HypernodeWeight _max_allowed_node_weight;
  utils::ProgressBar _progress_bar;
  bool _enable_randomization;
};

}  // namespace mt_kahypar<|MERGE_RESOLUTION|>--- conflicted
+++ resolved
@@ -121,15 +121,9 @@
 
  public:
   NLevelCoarsener(Hypergraph& hypergraph,
-<<<<<<< HEAD
                   const Context& context,
-                  const bool top_level,
                   UncoarseningData& uncoarseningData) :
-    Base(hypergraph, context, top_level, uncoarseningData),
-=======
-                  const Context& context) :
-    Base(hypergraph, context),
->>>>>>> 6f441da2
+    Base(hypergraph, context, uncoarseningData),
     _rater(hypergraph, context),
     _current_vertices(),
     _tmp_current_vertices(),
@@ -262,16 +256,7 @@
     return Base::compactifiedPartitionedHypergraph();
   }
 
-<<<<<<< HEAD
-  void compactifyVertices(const HypernodeID current_num_nodes) {
-=======
-  PartitionedHypergraph&& uncoarsenImpl(std::unique_ptr<IRefiner>& label_propagation,
-                                        std::unique_ptr<IRefiner>& fm) override {
-    return Base::doUncoarsen(label_propagation, fm);
-  }
-
   void compactifyVertices() {
->>>>>>> 6f441da2
     // Mark all vertices that are still enabled
     const HypernodeID current_num_nodes = _cl_tracker.currentNumNodes();
     tbb::parallel_for(0UL, _current_vertices.size(), [&](const size_t i) {
