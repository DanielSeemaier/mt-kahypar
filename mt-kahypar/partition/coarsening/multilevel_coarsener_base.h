--- conflicted
+++ resolved
@@ -212,28 +212,13 @@
   }
 
   PartitionedHyperGraph&& doUncoarsen(std::unique_ptr<Refiner>& label_propagation) {
-<<<<<<< HEAD
+    refinement::MultiTryKWayFM fm_refiner(_context, _task_group_id, _hg.initialNumNodes(), _hg.initialNumEdges());
+
     initialize();
-=======
-    PartitionedHyperGraph& current_hg = currentPartitionedHypergraph();
-    int64_t num_nodes = current_hg.initialNumNodes();
-    int64_t num_edges = current_hg.initialNumEdges();
-    HyperedgeWeight cut = 0;
-    HyperedgeWeight km1 = 0;
-    tbb::parallel_invoke([&] {
-        // Cut metric
-        cut = metrics::hyperedgeCut(current_hg);
-      }, [&] {
-        // Km1 metric
-        km1 = metrics::km1(current_hg);
-      });
->>>>>>> d84d1f0f
-
-
-    refinement::MultiTryKWayFM fm_refiner(_context, _task_group_id, _hg.initialNumNodes(), _hg.initialNumEdges());
+    PartitionedHyperGraph& coarsest_hg = currentPartitionedHypergraph();
 
     // Refine Coarsest Partitioned Hypergraph
-    refine(current_hg, label_propagation, current_metrics);
+    refine(coarsest_hg, label_propagation, fm_refiner, current_metrics);
 
     for ( int i = _hierarchies.size() - 1; i >= 0; --i ) {
       // Project partition to next level finer hypergraph
@@ -259,15 +244,9 @@
              V(metrics::imbalance(contracted_hg, _context)));
       utils::Timer::instance().stop_timer("projecting_partition");
 
-      /*
 
       // Refinement
-      refine(representative_hg, label_propagation, current_metrics);
-
-       */
-
-      fm_refiner.refine(representative_hg);
-      computeMetrics();   // TODO let fm_refiner update the actual value
+      refine(representative_hg, label_propagation, fm_refiner, current_metrics);
 
       // Update Progress Bar
       uncontraction_progress.setObjective(current_metrics.getMetric(_context.partition.mode, _context.partition.objective));
@@ -282,7 +261,6 @@
   }
 
  protected:
-<<<<<<< HEAD
 
   void computeMetrics() {
     PartitionedHypergraph& current_hg = currentPartitionedHypergraph();
@@ -311,9 +289,9 @@
   kahypar::Metrics current_metrics;
   utils::ProgressBar uncontraction_progress;
 
-=======
   void refine(PartitionedHyperGraph& partitioned_hypergraph,
               std::unique_ptr<Refiner>& label_propagation,
+              refinement::MultiTryKWayFM& fm_refiner,
               kahypar::Metrics& current_metrics) {
     if ( label_propagation ) {
       utils::Timer::instance().start_timer("initialize_lp_refiner", "Initialize LP Refiner");
@@ -324,9 +302,12 @@
       label_propagation->refine(partitioned_hypergraph, {}, current_metrics);
       utils::Timer::instance().stop_timer("label_propagation");
     }
-  }
-
->>>>>>> d84d1f0f
+
+    fm_refiner.refine(partitioned_hypergraph);
+    computeMetrics();   // TODO let fm_refiner update the actual value
+
+  }
+
   bool _is_finalized;
   HyperGraph& _hg;
   PartitionedHyperGraph _partitioned_hg;
