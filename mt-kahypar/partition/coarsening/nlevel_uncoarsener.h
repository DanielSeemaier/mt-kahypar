/*******************************************************************************
 * This file is part of KaHyPar.
 *
 * Copyright (C) 2021 Noah Wahl <noah.wahl@student.kit.edu>
 * Copyright (C) 2021 Tobias Heuer <tobias.heuer@kit.edu>
 * Copyright (C) 2021 Lars Gottesbüren <lars.gottesbueren@kit.edu>
 *
 * KaHyPar is free software: you can redistribute it and/or modify
 * it under the terms of the GNU General Public License as published by
 * the Free Software Foundation, either version 3 of the License, or
 * (at your option) any later version.
 *
 * KaHyPar is distributed in the hope that it will be useful,
 * but WITHOUT ANY WARRANTY; without even the implied warranty of
 * MERCHANTABILITY or FITNESS FOR A PARTICULAR PURPOSE.  See the
 * GNU General Public License for more details.
 *
 * You should have received a copy of the GNU General Public License
 * along with KaHyPar.  If not, see <http://www.gnu.org/licenses/>.
 *
******************************************************************************/

#pragma once

#include "mt-kahypar/partition/context.h"
#include "mt-kahypar/partition/coarsening/i_uncoarsener.h"
#include "mt-kahypar/partition/coarsening/uncoarsener_base.h"
#include "mt-kahypar/partition/refinement/i_refiner.h"
#include "mt-kahypar/partition/coarsening/coarsening_commons.h"
namespace mt_kahypar {

  class NLevelUncoarsener : public IUncoarsener,
                            private UncoarsenerBase {

  private:
    static constexpr bool enable_heavy_assert = false;

    using ParallelHyperedgeVector = parallel::scalable_vector<parallel::scalable_vector<ParallelHyperedge>>;

  public:
    NLevelUncoarsener(Hypergraph& hypergraph,
                      const Context& context,
                      UncoarseningData& uncoarseningData) :
      UncoarsenerBase(hypergraph, context, uncoarseningData) {}

    NLevelUncoarsener(const NLevelUncoarsener&) = delete;
    NLevelUncoarsener(NLevelUncoarsener&&) = delete;
    NLevelUncoarsener & operator= (const NLevelUncoarsener &) = delete;
    NLevelUncoarsener & operator= (NLevelUncoarsener &&) = delete;

  private:
    PartitionedHypergraph&& doUncoarsen(std::unique_ptr<IRefiner>& label_propagation,
                                        std::unique_ptr<IRefiner>& fm);

    void localizedRefine(PartitionedHypergraph& partitioned_hypergraph,
                         const parallel::scalable_vector<HypernodeID>& refinement_nodes,
                         std::unique_ptr<IRefiner>& label_propagation,
                         std::unique_ptr<IRefiner>& fm,
                         Metrics& current_metrics,
                         const bool force_measure_timings);

    void globalRefine(PartitionedHypergraph& partitioned_hypergraph,
                      std::unique_ptr<IRefiner>& fm,
<<<<<<< HEAD
                      std::unique_ptr<IRefiner>& flows,
                      kahypar::Metrics& current_metrics,
=======
                      Metrics& current_metrics,
>>>>>>> ad963410
                      const double time_limit);

  PartitionedHypergraph&& uncoarsenImpl(
      std::unique_ptr<IRefiner>& label_propagation,
      std::unique_ptr<IRefiner>& fm) override {
    initHierarchy();
    return doUncoarsen(label_propagation, fm);
  }
  void initHierarchy() {
    // Create n-level batch uncontraction hierarchy
    utils::Timer::instance().start_timer("create_batch_uncontraction_hierarchy", "Create n-Level Hierarchy");
    _hierarchy = _hg.createBatchUncontractionHierarchy(_context.refinement.max_batch_size);
    ASSERT(_uncoarseningData.removed_hyperedges_batches.size() == _hierarchy.size() - 1);
    utils::Timer::instance().stop_timer("create_batch_uncontraction_hierarchy");
  }

  // ! Represents the n-level hierarchy
  // ! A batch is vector of uncontractions/mementos that can be uncontracted in parallel
  // ! without conflicts. All batches of a specific version of the hypergraph are assembled
  // ! in a batch vector. Each time we perform single-pin and parallel net detection we create
  // ! a new version (simply increment a counter) of the hypergraph. Once a batch vector is
  // ! completly processed single-pin and parallel nets have to be restored.
  VersionedBatchVector _hierarchy;
  };
}<|MERGE_RESOLUTION|>--- conflicted
+++ resolved
@@ -61,12 +61,8 @@
 
     void globalRefine(PartitionedHypergraph& partitioned_hypergraph,
                       std::unique_ptr<IRefiner>& fm,
-<<<<<<< HEAD
                       std::unique_ptr<IRefiner>& flows,
-                      kahypar::Metrics& current_metrics,
-=======
                       Metrics& current_metrics,
->>>>>>> ad963410
                       const double time_limit);
 
   PartitionedHypergraph&& uncoarsenImpl(
