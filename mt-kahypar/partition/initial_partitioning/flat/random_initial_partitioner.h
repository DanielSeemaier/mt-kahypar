--- conflicted
+++ resolved
@@ -27,15 +27,7 @@
 #include "mt-kahypar/utils/randomize.h"
 
 namespace mt_kahypar {
-<<<<<<< HEAD
-template<typename TypeTraits>
-class RandomInitialPartitionerT : public tbb::task {
-  using HyperGraph = typename TypeTraits::PartitionedHyperGraph;
-  using InitialPartitioningDataContainer = InitialPartitioningDataContainerT<TypeTraits>;
-=======
 class RandomInitialPartitioner : public tbb::task {
-  using HyperGraph = PartitionedHypergraph<false>;
->>>>>>> cadddb90
 
   static constexpr bool debug = false;
   static PartitionID kInvalidPartition;
@@ -49,7 +41,7 @@
 
   tbb::task* execute() override {
     HighResClockTimepoint start = std::chrono::high_resolution_clock::now();
-    HyperGraph& hg = _ip_data.local_partitioned_hypergraph();
+    PartitionedHypergraph& hg = _ip_data.local_partitioned_hypergraph();
     int cpu_id = sched_getcpu();
 
     for ( const HypernodeID& hn : hg.nodes() ) {
@@ -79,7 +71,7 @@
   }
 
  private:
-  bool fitsIntoBlock(HyperGraph& hypergraph,
+  bool fitsIntoBlock(PartitionedHypergraph& hypergraph,
                      const HypernodeID hn,
                      const PartitionID block) const {
     ASSERT(block != kInvalidPartition && block < _context.partition.k);
