/*******************************************************************************
 * This file is part of KaHyPar.
 *
 * Copyright (C) 2019 Tobias Heuer <tobias.heuer@kit.edu>
 *
 * KaHyPar is free software: you can redistribute it and/or modify
 * it under the terms of the GNU General Public License as published by
 * the Free Software Foundation, either version 3 of the License, or
 * (at your option) any later version.
 *
 * KaHyPar is distributed in the hope that it will be useful,
 * but WITHOUT ANY WARRANTY; without even the implied warranty of
 * MERCHANTABILITY or FITNESS FOR A PARTICULAR PURPOSE.  See the
 * GNU General Public License for more details.
 *
 * You should have received a copy of the GNU General Public License
 * along with KaHyPar.  If not, see <http://www.gnu.org/licenses/>.
 *
 ******************************************************************************/

#pragma once

#include "tbb/enumerable_thread_specific.h"

#include "mt-kahypar/datastructures/static_hypergraph.h"
#include "mt-kahypar/parallel/atomic_wrapper.h"


namespace mt_kahypar {
namespace ds {

class StaticHypergraphFactory {

  using HyperedgeVector = parallel::scalable_vector<parallel::scalable_vector<HypernodeID>>;
  using Counter = parallel::scalable_vector<size_t>;
  using AtomicCounter = parallel::scalable_vector<parallel::IntegralAtomicWrapper<size_t>>;
  using ThreadLocalCounter = tbb::enumerable_thread_specific<Counter>;

 public:
  static StaticHypergraph construct(const TaskGroupID task_group_id,
                                    const HypernodeID num_hypernodes,
                                    const HyperedgeID num_hyperedges,
                                    const HyperedgeVector& edge_vector,
                                    const HyperedgeWeight* hyperedge_weight = nullptr,
                                    const HypernodeWeight* hypernode_weight = nullptr,
<<<<<<< HEAD
                                    const bool stable_construction_of_incident_edges = false) {
    StaticHypergraph hypergraph;
    hypergraph._num_hypernodes = num_hypernodes;
    hypergraph._num_hyperedges = num_hyperedges;
    hypergraph._hypernodes.resize(num_hypernodes + 1);
    hypergraph._hyperedges.resize(num_hyperedges + 1);

    ASSERT(edge_vector.size() == num_hyperedges);

    // Compute number of pins per hyperedge and number
    // of incident nets per vertex
    utils::Timer::instance().start_timer("compute_ds_sizes", "Precompute DS Size", true);
    Counter num_pins_per_hyperedge(num_hyperedges, 0);
    ThreadLocalCounter local_incident_nets_per_vertex(num_hypernodes, 0);
    tbb::enumerable_thread_specific<size_t> local_max_edge_size(0UL);
    tbb::parallel_for(ID(0), num_hyperedges, [&](const size_t pos) {
      Counter& num_incident_nets_per_vertex = local_incident_nets_per_vertex.local();
      num_pins_per_hyperedge[pos] = edge_vector[pos].size();
      local_max_edge_size.local() = std::max(
        local_max_edge_size.local(), edge_vector[pos].size());
      for ( const HypernodeID& pin : edge_vector[pos] ) {
        ASSERT(pin < num_hypernodes, V(pin) << V(num_hypernodes));
        ++num_incident_nets_per_vertex[pin];
      }
    });
    hypergraph._max_edge_size = local_max_edge_size.combine(
      [&](const size_t lhs, const size_t rhs) {
        return std::max(lhs, rhs);
      });

    // We sum up the number of incident nets per vertex only thread local.
    // To obtain the global number of incident nets per vertex, we iterate
    // over each thread local counter and sum it up.
    Counter num_incident_nets_per_vertex(num_hypernodes, 0);
    for ( Counter& c : local_incident_nets_per_vertex ) {
      tbb::parallel_for(ID(0), num_hypernodes, [&](const size_t pos) {
        num_incident_nets_per_vertex[pos] += c[pos];
      });
    }
    utils::Timer::instance().stop_timer("compute_ds_sizes");

    // Compute prefix sum over the number of pins per hyperedge and the
    // number of incident nets per vertex. The prefix sum is used than as
    // start position for each hyperedge resp. hypernode in the incidence
    // resp. incident nets array.
    utils::Timer::instance().start_timer("compute_prefix_sums", "Compute Prefix Sums", true);
    parallel::TBBPrefixSum<size_t> pin_prefix_sum(num_pins_per_hyperedge);
    parallel::TBBPrefixSum<size_t> incident_net_prefix_sum(num_incident_nets_per_vertex);
    tbb::parallel_invoke([&] {
      tbb::parallel_scan(tbb::blocked_range<size_t>(
        0UL, UI64(num_hyperedges)), pin_prefix_sum);
    }, [&] {
      tbb::parallel_scan(tbb::blocked_range<size_t>(
        0UL, UI64(num_hypernodes)), incident_net_prefix_sum);
    });
    utils::Timer::instance().stop_timer("compute_prefix_sums");

    utils::Timer::instance().start_timer("setup_hypergraph", "Setup hypergraph", true);
    ASSERT(pin_prefix_sum.total_sum() == incident_net_prefix_sum.total_sum());
    hypergraph._num_pins = pin_prefix_sum.total_sum();
    hypergraph._total_degree = incident_net_prefix_sum.total_sum();
    hypergraph._incident_nets.resize(hypergraph._num_pins);
    hypergraph._incidence_array.resize(hypergraph._num_pins);

    AtomicCounter incident_nets_position(num_hypernodes,
      parallel::IntegralAtomicWrapper<size_t>(0));
    tbb::parallel_invoke([&] {
      tbb::parallel_for(ID(0), num_hyperedges, [&](const size_t pos) {
        // Setup hyperedges
        StaticHypergraph::Hyperedge& hyperedge = hypergraph._hyperedges[pos];
        hyperedge.enable();
        hyperedge.setFirstEntry(pin_prefix_sum[pos]);
        hyperedge.setSize(pin_prefix_sum.value(pos));
        if ( hyperedge_weight ) {
          hyperedge.setWeight(hyperedge_weight[pos]);
        }

        const HyperedgeID he = pos;
        size_t incidence_array_pos = hyperedge.firstEntry();
        size_t hash = kEdgeHashSeed;
        for ( const HypernodeID& pin : edge_vector[pos] ) {
          ASSERT(incidence_array_pos < hyperedge.firstInvalidEntry());
          ASSERT(pin < num_hypernodes);
          // Compute hash of hyperedge
          hash += kahypar::math::hash(pin);
          // Add pin to incidence array
          hypergraph._incidence_array[incidence_array_pos++] = pin;
          // Add hyperedge he as a incident net to pin
          const size_t incident_nets_pos = incident_net_prefix_sum[pin] +
            incident_nets_position[pin]++;
          ASSERT(incident_nets_pos < incident_net_prefix_sum[pin + 1]);
          hypergraph._incident_nets[incident_nets_pos] = he;
        }
        hyperedge.hash() = hash;
      });
    }, [&] {
      tbb::parallel_for(ID(0), num_hypernodes, [&](const size_t pos) {
        // Setup hypernodes
        StaticHypergraph::Hypernode& hypernode = hypergraph._hypernodes[pos];
        hypernode.enable();
        hypernode.setFirstEntry(incident_net_prefix_sum[pos]);
        hypernode.setSize(incident_net_prefix_sum.value(pos));
        if ( hypernode_weight ) {
          hypernode.setWeight(hypernode_weight[pos]);
        }
      });
    }, [&] {
      // graph edge ID mapping
      hypergraph._num_graph_edges_up_to.resize(num_hyperedges + 1);
      tbb::parallel_for(0U, num_hyperedges, [&](const HyperedgeID e) {
        const size_t edge_size = edge_vector[e].size();   // hypergraph.edgeSize(e) is not yet constructed
        hypergraph._num_graph_edges_up_to[e+1] = static_cast<HyperedgeID>(edge_size == 2);
      }, tbb::static_partitioner());
      hypergraph._num_graph_edges_up_to[0] = 0;

      parallel::TBBPrefixSum<HyperedgeID, Array> scan_graph_edges(hypergraph._num_graph_edges_up_to);
      tbb::parallel_scan(tbb::blocked_range<size_t>(0, num_hyperedges + 1), scan_graph_edges);
      hypergraph._num_graph_edges = scan_graph_edges.total_sum();
    });

    if (stable_construction_of_incident_edges) {
      // sort incident hyperedges of each node, so their ordering is independent of scheduling (and the same as a typical sequential implementation)
      tbb::parallel_for(ID(0), num_hypernodes, [&](HypernodeID u) {
        auto b = hypergraph._incident_nets.begin() + hypergraph.hypernode(u).firstEntry();
        auto e = hypergraph._incident_nets.begin() + hypergraph.hypernode(u).firstInvalidEntry();
        std::sort(b, e);
      });
    }

    // Add Sentinels
    hypergraph._hypernodes.back() = StaticHypergraph::Hypernode(hypergraph._incident_nets.size());
    hypergraph._hyperedges.back() = StaticHypergraph::Hyperedge(hypergraph._incidence_array.size());

    // Compute total weight of hypergraph
    hypergraph.updateTotalWeight(task_group_id);
    utils::Timer::instance().stop_timer("setup_hypergraph");
    return hypergraph;
  }

  static std::pair<StaticHypergraph,
                   parallel::scalable_vector<HypernodeID> > compactify(const TaskGroupID,
                                                                       const StaticHypergraph&) {
    ERROR("compactify(task_group_id, hypergraph) is not supported in static hypergraph factory");
    return std::make_pair(StaticHypergraph(), parallel::scalable_vector<HypernodeID>());
  }

=======
                                    const bool stable_construction_of_incident_edges = false);
>>>>>>> 74102784
 private:
  StaticHypergraphFactory() { }
};

} // namespace ds
} // namespace mt_kahypar<|MERGE_RESOLUTION|>--- conflicted
+++ resolved
@@ -43,156 +43,13 @@
                                     const HyperedgeVector& edge_vector,
                                     const HyperedgeWeight* hyperedge_weight = nullptr,
                                     const HypernodeWeight* hypernode_weight = nullptr,
-<<<<<<< HEAD
-                                    const bool stable_construction_of_incident_edges = false) {
-    StaticHypergraph hypergraph;
-    hypergraph._num_hypernodes = num_hypernodes;
-    hypergraph._num_hyperedges = num_hyperedges;
-    hypergraph._hypernodes.resize(num_hypernodes + 1);
-    hypergraph._hyperedges.resize(num_hyperedges + 1);
-
-    ASSERT(edge_vector.size() == num_hyperedges);
-
-    // Compute number of pins per hyperedge and number
-    // of incident nets per vertex
-    utils::Timer::instance().start_timer("compute_ds_sizes", "Precompute DS Size", true);
-    Counter num_pins_per_hyperedge(num_hyperedges, 0);
-    ThreadLocalCounter local_incident_nets_per_vertex(num_hypernodes, 0);
-    tbb::enumerable_thread_specific<size_t> local_max_edge_size(0UL);
-    tbb::parallel_for(ID(0), num_hyperedges, [&](const size_t pos) {
-      Counter& num_incident_nets_per_vertex = local_incident_nets_per_vertex.local();
-      num_pins_per_hyperedge[pos] = edge_vector[pos].size();
-      local_max_edge_size.local() = std::max(
-        local_max_edge_size.local(), edge_vector[pos].size());
-      for ( const HypernodeID& pin : edge_vector[pos] ) {
-        ASSERT(pin < num_hypernodes, V(pin) << V(num_hypernodes));
-        ++num_incident_nets_per_vertex[pin];
-      }
-    });
-    hypergraph._max_edge_size = local_max_edge_size.combine(
-      [&](const size_t lhs, const size_t rhs) {
-        return std::max(lhs, rhs);
-      });
-
-    // We sum up the number of incident nets per vertex only thread local.
-    // To obtain the global number of incident nets per vertex, we iterate
-    // over each thread local counter and sum it up.
-    Counter num_incident_nets_per_vertex(num_hypernodes, 0);
-    for ( Counter& c : local_incident_nets_per_vertex ) {
-      tbb::parallel_for(ID(0), num_hypernodes, [&](const size_t pos) {
-        num_incident_nets_per_vertex[pos] += c[pos];
-      });
-    }
-    utils::Timer::instance().stop_timer("compute_ds_sizes");
-
-    // Compute prefix sum over the number of pins per hyperedge and the
-    // number of incident nets per vertex. The prefix sum is used than as
-    // start position for each hyperedge resp. hypernode in the incidence
-    // resp. incident nets array.
-    utils::Timer::instance().start_timer("compute_prefix_sums", "Compute Prefix Sums", true);
-    parallel::TBBPrefixSum<size_t> pin_prefix_sum(num_pins_per_hyperedge);
-    parallel::TBBPrefixSum<size_t> incident_net_prefix_sum(num_incident_nets_per_vertex);
-    tbb::parallel_invoke([&] {
-      tbb::parallel_scan(tbb::blocked_range<size_t>(
-        0UL, UI64(num_hyperedges)), pin_prefix_sum);
-    }, [&] {
-      tbb::parallel_scan(tbb::blocked_range<size_t>(
-        0UL, UI64(num_hypernodes)), incident_net_prefix_sum);
-    });
-    utils::Timer::instance().stop_timer("compute_prefix_sums");
-
-    utils::Timer::instance().start_timer("setup_hypergraph", "Setup hypergraph", true);
-    ASSERT(pin_prefix_sum.total_sum() == incident_net_prefix_sum.total_sum());
-    hypergraph._num_pins = pin_prefix_sum.total_sum();
-    hypergraph._total_degree = incident_net_prefix_sum.total_sum();
-    hypergraph._incident_nets.resize(hypergraph._num_pins);
-    hypergraph._incidence_array.resize(hypergraph._num_pins);
-
-    AtomicCounter incident_nets_position(num_hypernodes,
-      parallel::IntegralAtomicWrapper<size_t>(0));
-    tbb::parallel_invoke([&] {
-      tbb::parallel_for(ID(0), num_hyperedges, [&](const size_t pos) {
-        // Setup hyperedges
-        StaticHypergraph::Hyperedge& hyperedge = hypergraph._hyperedges[pos];
-        hyperedge.enable();
-        hyperedge.setFirstEntry(pin_prefix_sum[pos]);
-        hyperedge.setSize(pin_prefix_sum.value(pos));
-        if ( hyperedge_weight ) {
-          hyperedge.setWeight(hyperedge_weight[pos]);
-        }
-
-        const HyperedgeID he = pos;
-        size_t incidence_array_pos = hyperedge.firstEntry();
-        size_t hash = kEdgeHashSeed;
-        for ( const HypernodeID& pin : edge_vector[pos] ) {
-          ASSERT(incidence_array_pos < hyperedge.firstInvalidEntry());
-          ASSERT(pin < num_hypernodes);
-          // Compute hash of hyperedge
-          hash += kahypar::math::hash(pin);
-          // Add pin to incidence array
-          hypergraph._incidence_array[incidence_array_pos++] = pin;
-          // Add hyperedge he as a incident net to pin
-          const size_t incident_nets_pos = incident_net_prefix_sum[pin] +
-            incident_nets_position[pin]++;
-          ASSERT(incident_nets_pos < incident_net_prefix_sum[pin + 1]);
-          hypergraph._incident_nets[incident_nets_pos] = he;
-        }
-        hyperedge.hash() = hash;
-      });
-    }, [&] {
-      tbb::parallel_for(ID(0), num_hypernodes, [&](const size_t pos) {
-        // Setup hypernodes
-        StaticHypergraph::Hypernode& hypernode = hypergraph._hypernodes[pos];
-        hypernode.enable();
-        hypernode.setFirstEntry(incident_net_prefix_sum[pos]);
-        hypernode.setSize(incident_net_prefix_sum.value(pos));
-        if ( hypernode_weight ) {
-          hypernode.setWeight(hypernode_weight[pos]);
-        }
-      });
-    }, [&] {
-      // graph edge ID mapping
-      hypergraph._num_graph_edges_up_to.resize(num_hyperedges + 1);
-      tbb::parallel_for(0U, num_hyperedges, [&](const HyperedgeID e) {
-        const size_t edge_size = edge_vector[e].size();   // hypergraph.edgeSize(e) is not yet constructed
-        hypergraph._num_graph_edges_up_to[e+1] = static_cast<HyperedgeID>(edge_size == 2);
-      }, tbb::static_partitioner());
-      hypergraph._num_graph_edges_up_to[0] = 0;
-
-      parallel::TBBPrefixSum<HyperedgeID, Array> scan_graph_edges(hypergraph._num_graph_edges_up_to);
-      tbb::parallel_scan(tbb::blocked_range<size_t>(0, num_hyperedges + 1), scan_graph_edges);
-      hypergraph._num_graph_edges = scan_graph_edges.total_sum();
-    });
-
-    if (stable_construction_of_incident_edges) {
-      // sort incident hyperedges of each node, so their ordering is independent of scheduling (and the same as a typical sequential implementation)
-      tbb::parallel_for(ID(0), num_hypernodes, [&](HypernodeID u) {
-        auto b = hypergraph._incident_nets.begin() + hypergraph.hypernode(u).firstEntry();
-        auto e = hypergraph._incident_nets.begin() + hypergraph.hypernode(u).firstInvalidEntry();
-        std::sort(b, e);
-      });
-    }
-
-    // Add Sentinels
-    hypergraph._hypernodes.back() = StaticHypergraph::Hypernode(hypergraph._incident_nets.size());
-    hypergraph._hyperedges.back() = StaticHypergraph::Hyperedge(hypergraph._incidence_array.size());
-
-    // Compute total weight of hypergraph
-    hypergraph.updateTotalWeight(task_group_id);
-    utils::Timer::instance().stop_timer("setup_hypergraph");
-    return hypergraph;
-  }
+                                    const bool stable_construction_of_incident_edges = false);
 
   static std::pair<StaticHypergraph,
-                   parallel::scalable_vector<HypernodeID> > compactify(const TaskGroupID,
-                                                                       const StaticHypergraph&) {
-    ERROR("compactify(task_group_id, hypergraph) is not supported in static hypergraph factory");
-    return std::make_pair(StaticHypergraph(), parallel::scalable_vector<HypernodeID>());
-  }
+          parallel::scalable_vector<HypernodeID> > compactify(const TaskGroupID ,
+                                                              const StaticHypergraph& hypergraph)
+                                                              { ERROR("Compactify not implemented for static hypergraph."); }
 
-=======
-                                    const bool stable_construction_of_incident_edges = false);
->>>>>>> 74102784
  private:
   StaticHypergraphFactory() { }
 };
