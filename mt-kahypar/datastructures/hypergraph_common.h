--- conflicted
+++ resolved
@@ -90,16 +90,12 @@
   * This struct is used during multilevel coarsening to efficiently
   * detect parallel hyperedges.
   */
-<<<<<<< HEAD
-  struct ContractedHyperedgeInformation {
-=======
-  struct HyperedgeHash {
->>>>>>> e181e7b8
-    HyperedgeID he = kInvalidHyperedge;
-    size_t hash = kEdgeHashSeed;
-    size_t size = std::numeric_limits<size_t>::max();
-    bool valid = false;
-  };
+struct ContractedHyperedgeInformation {
+  HyperedgeID he = kInvalidHyperedge;
+  size_t hash = kEdgeHashSeed;
+  size_t size = std::numeric_limits<size_t>::max();
+  bool valid = false;
+};
 
 // ! Helper function to compute delta for cut-metric after changeNodePart
 static HyperedgeWeight cutDelta(const HyperedgeID,
