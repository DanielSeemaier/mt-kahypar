/*******************************************************************************
 * This file is part of KaHyPar.
 *
 * Copyright (C) 2014-2016 Sebastian Schlag <sebastian.schlag@kit.edu>
 *
 * KaHyPar is free software: you can redistribute it and/or modify
 * it under the terms of the GNU General Public License as published by
 * the Free Software Foundation, either version 3 of the License, or
 * (at your option) any later version.
 *
 * KaHyPar is distributed in the hope that it will be useful,
 * but WITHOUT ANY WARRANTY; without even the implied warranty of
 * MERCHANTABILITY or FITNESS FOR A PARTICULAR PURPOSE.  See the
 * GNU General Public License for more details.
 *
 * You should have received a copy of the GNU General Public License
 * along with KaHyPar.  If not, see <http://www.gnu.org/licenses/>.
 *
 ******************************************************************************/

#pragma once
#include <array>
#include <chrono>
#include <sstream>
#include <string>

#include "mt-kahypar/definitions.h"
#include "mt-kahypar/partition/context.h"
#include "mt-kahypar/partition/metrics.h"
#include "mt-kahypar/utils/initial_partitioning_stats.h"
#include "mt-kahypar/utils/stats.h"
#include "mt-kahypar/utils/timer.h"

namespace mt_kahypar {
namespace io {
namespace serializer {

static inline std::string serialize(const PartitionedHypergraph<>& hypergraph,
                                    const Context& context,
                                    const std::chrono::duration<double>& elapsed_seconds) {
  if (context.partition.sp_process_output) {
    std::stringstream oss;
    oss << "RESULT"
        << " graph=" << context.partition.graph_filename.substr(
      context.partition.graph_filename.find_last_of('/') + 1)
        << " numHNs=" << hypergraph.initialNumNodes()
        << " numHEs=" << hypergraph.initialNumEdges()
        << " paradigm=" << context.partition.paradigm
        << " mode=" << context.partition.mode
        << " objective=" << context.partition.objective
        << " k=" << context.partition.k
        << " epsilon=" << context.partition.epsilon
        << " seed=" << context.partition.seed
        << " hyperedge_size_threshold=" << context.partition.hyperedge_size_threshold
        << " time_limit=" << context.partition.time_limit
        << " perfect_balance_part_weight=" << context.partition.perfect_balance_part_weights[0]
        << " max_part_weight=" << context.partition.max_part_weights[0]
        << " total_graph_weight=" << hypergraph.totalWeight()
        << " use_community_structure_from_file=" << std::boolalpha << context.preprocessing.use_community_structure_from_file
        << " use_community_detection=" << std::boolalpha << context.preprocessing.use_community_detection
        << " community_load_balancing_strategy=" << context.preprocessing.community_detection.load_balancing_strategy
        << " community_size_constraint_factor=" << context.preprocessing.community_detection.size_constraint_factor
        << " community_edge_weight_function=" << context.preprocessing.community_detection.edge_weight_function
        << " community_max_pass_iterations=" << context.preprocessing.community_detection.max_pass_iterations
        << " community_min_eps_improvement=" << context.preprocessing.community_detection.min_eps_improvement
        << " use_community_redistribution=" << std::boolalpha << context.preprocessing.use_community_redistribution
        << " community_redistribution_assignment_strategy=" << context.preprocessing.community_redistribution.assignment_strategy
        << " community_redistribution_assignment_objective=" << context.preprocessing.community_redistribution.assignment_objective
        << " coarsening_algorithm=" << context.coarsening.algorithm
        << " coarsening_contraction_limit_multiplier=" << context.coarsening.contraction_limit_multiplier
        << " coarsening_max_allowed_weight_multiplier=" << context.coarsening.max_allowed_weight_multiplier
        << " coarsening_max_allowed_high_degree_node_weight_multiplier=" << context.coarsening.max_allowed_high_degree_node_weight_multiplier
<<<<<<< HEAD
        << " coarsening_minimum_shrink_factor=" << context.coarsening.minimum_shrink_factor
        << " coarsening_maximum_shrink_factor=" << context.coarsening.maximum_shrink_factor
        << " coarsening_ignore_already_matched_vertices=" << std::boolalpha << context.coarsening.ignore_already_matched_vertices
=======
        << " coarsening_multilevel_shrink_factor=" << context.coarsening.multilevel_shrink_factor
>>>>>>> 692eeb0d
        << " coarsening_use_high_degree_vertex_threshold=" << std::boolalpha << context.coarsening.use_high_degree_vertex_threshold
        << " coarsening_max_allowed_node_weight=" << context.coarsening.max_allowed_node_weight
        << " coarsening_max_allowed_high_degree_node_weight=" << context.coarsening.max_allowed_high_degree_node_weight
        << " coarsening_contraction_limit=" << context.coarsening.contraction_limit
        << " coarsening_high_degree_vertex_threshold=" << context.coarsening.high_degree_vertex_threshold
        << " rating_function=" << context.coarsening.rating.rating_function
        << " rating_heavy_node_penalty_policy=" << context.coarsening.rating.heavy_node_penalty_policy
        << " rating_acceptance_policy=" << context.coarsening.rating.acceptance_policy
        << " initial_partitioning_mode=" << context.initial_partitioning.mode
        << " initial_partitioning_runs=" << context.initial_partitioning.runs
        << " initial_partitioning_use_adaptive_epsilon=" << std::boolalpha << context.initial_partitioning.use_adaptive_epsilon
        << " initial_partitioning_lp_maximum_iterations=" << context.initial_partitioning.lp_maximum_iterations
        << " initial_partitioning_lp_initial_block_size=" << context.initial_partitioning.lp_initial_block_size
        << " initial_partitioning_use_sparsification=" << std::boolalpha << context.initial_partitioning.use_sparsification
        << " sparsification_hyperedge_pin_weight_fraction=" << context.initial_partitioning.sparsification.hyperedge_pin_weight_fraction
        << " sparsification_high_degree_threshold_factor=" << context.initial_partitioning.sparsification.high_degree_threshold_factor
        << " sparsification_high_degree_hyperedge_weight_threshold=" << context.initial_partitioning.sparsification.high_degree_hyperedge_weight_threshold
        << " sparsification_max_hyperedge_pin_weight=" << context.initial_partitioning.sparsification.max_hyperedge_pin_weight
        << " use_batch_uncontractions=" << std::boolalpha << context.refinement.use_batch_uncontractions
        << " batch_size=" << context.refinement.batch_size
        << " lp_algorithm=" << context.refinement.label_propagation.algorithm
        << " lp_maximum_iterations=" << context.refinement.label_propagation.maximum_iterations
        << " lp_part_weight_update_factor=" << context.refinement.label_propagation.part_weight_update_factor
        << " lp_localized=" << std::boolalpha << context.refinement.label_propagation.localized
        << " lp_numa_aware=" << std::boolalpha << context.refinement.label_propagation.numa_aware
        << " lp_rebalancing=" << std::boolalpha << context.refinement.label_propagation.rebalancing
        << " lp_execution_policy=" << context.refinement.label_propagation.execution_policy
        << " lp_execution_policy_alpha=" << context.refinement.label_propagation.execution_policy_alpha
        << " num_threads=" << context.shared_memory.num_threads
        << " shuffle_block_size=" << context.shared_memory.shuffle_block_size
        << " initial_hyperedge_distribution=" << context.shared_memory.initial_hyperedge_distribution;

    // Metrics
    if ( hypergraph.initialNumEdges() > 0 ) {
      oss << " cut=" << metrics::hyperedgeCut(hypergraph)
          << " soed=" << metrics::soed(hypergraph)
          << " km1=" << metrics::km1(hypergraph)
          << " absorption=" << metrics::absorption(hypergraph)
          << " imbalance=" << metrics::imbalance(hypergraph, context);
    }
    oss << " totalPartitionTime=" << elapsed_seconds.count();

    // Timings
    utils::Timer::instance(context.partition.detailed_timings).serialize(oss);

    // Stats
    oss << utils::Stats::instance();

    // Initial Partitioning Stats
    oss << utils::InitialPartitioningStats::instance();

    return oss.str();
  }
  return "";
}
}  // namespace serializer
}  // namespace io
}  // namespace mt_kahypar<|MERGE_RESOLUTION|>--- conflicted
+++ resolved
@@ -70,13 +70,8 @@
         << " coarsening_contraction_limit_multiplier=" << context.coarsening.contraction_limit_multiplier
         << " coarsening_max_allowed_weight_multiplier=" << context.coarsening.max_allowed_weight_multiplier
         << " coarsening_max_allowed_high_degree_node_weight_multiplier=" << context.coarsening.max_allowed_high_degree_node_weight_multiplier
-<<<<<<< HEAD
         << " coarsening_minimum_shrink_factor=" << context.coarsening.minimum_shrink_factor
         << " coarsening_maximum_shrink_factor=" << context.coarsening.maximum_shrink_factor
-        << " coarsening_ignore_already_matched_vertices=" << std::boolalpha << context.coarsening.ignore_already_matched_vertices
-=======
-        << " coarsening_multilevel_shrink_factor=" << context.coarsening.multilevel_shrink_factor
->>>>>>> 692eeb0d
         << " coarsening_use_high_degree_vertex_threshold=" << std::boolalpha << context.coarsening.use_high_degree_vertex_threshold
         << " coarsening_max_allowed_node_weight=" << context.coarsening.max_allowed_node_weight
         << " coarsening_max_allowed_high_degree_node_weight=" << context.coarsening.max_allowed_high_degree_node_weight
