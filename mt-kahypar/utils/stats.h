/*******************************************************************************
 * This file is part of KaHyPar.
 *
 * Copyright (C) 2019 Tobias Heuer <tobias.heuer@kit.edu>
 *
 * KaHyPar is free software: you can redistribute it and/or modify
 * it under the terms of the GNU General Public License as published by
 * the Free Software Foundation, either version 3 of the License, or
 * (at your option) any later version.
 *
 * KaHyPar is distributed in the hope that it will be useful,
 * but WITHOUT ANY WARRANTY; without even the implied warranty of
 * MERCHANTABILITY or FITNESS FOR A PARTICULAR PURPOSE.  See the
 * GNU General Public License for more details.
 *
 * You should have received a copy of the GNU General Public License
 * along with KaHyPar.  If not, see <http://www.gnu.org/licenses/>.
 *
 ******************************************************************************/
#pragma once

#include <mutex>
#include <string>
#include <unordered_map>

#include "mt-kahypar/macros.h"

namespace mt_kahypar {
namespace utils {
class StatsT {
  static constexpr bool debug = false;

 public:
  enum class Type : uint8_t {
    BOOLEAN = 0,
    INT32 = 1,
    INT64 = 2,
    FLOAT = 3,
    DOUBLE = 4
  };

  class Stat {
   public:
    explicit Stat(const bool value) :
      _type(Type::BOOLEAN),
      _value_1(value),
      _value_2(0),
      _value_3(0),
      _value_4(0.0),
      _value_5(0.0) { }

    explicit Stat(const int32_t value) :
      _type(Type::INT32),
      _value_1(false),
      _value_2(value),
      _value_3(0),
      _value_4(0.0),
      _value_5(0.0) { }

    explicit Stat(const int64_t value) :
      _type(Type::INT64),
      _value_1(false),
      _value_2(0),
      _value_3(value),
      _value_4(0.0),
      _value_5(0.0) { }

    explicit Stat(const float value) :
      _type(Type::FLOAT),
      _value_1(false),
      _value_2(0),
      _value_3(0),
      _value_4(value),
      _value_5(0.0) { }

    explicit Stat(const double value) :
      _type(Type::DOUBLE),
      _value_1(false),
      _value_2(0),
      _value_3(0),
      _value_4(0.0),
      _value_5(value) { }

    template <typename T>
    void update(const T ) { }

    void update(const bool value) {
      _value_1 = value;
    }

    void update(const int32_t delta) {
      _value_2 += delta;
    }

    void update(const int64_t delta) {
      _value_3 += delta;
    }

    void update(const float delta) {
      _value_4 += delta;
    }

    void update(const double delta) {
      _value_5 += delta;
    }

    friend std::ostream & operator<< (std::ostream& str, const Stat& stat);

   private:
    Type _type;
    bool _value_1;
    int32_t _value_2;
    int64_t _value_3;
    float _value_4;
    double _value_5;
  };

 public:
  StatsT(const StatsT&) = delete;
  StatsT & operator= (const StatsT &) = delete;

  StatsT(StatsT&&) = delete;
  StatsT & operator= (StatsT &&) = delete;

  static StatsT& instance() {
    static StatsT instance;
    return instance;
  }

  void enable() {
    std::lock_guard<std::mutex> lock(_stat_mutex);
    _enable = true;
  }

  void disable() {
    std::lock_guard<std::mutex> lock(_stat_mutex);
    _enable = false;
  }
  template <typename T>
  void add_stat(const std::string& key, const T value) {
    std::lock_guard<std::mutex> lock(_stat_mutex);
    if (_enable) {
      if (_stats.find(key) == _stats.end()) {
        _stats.emplace(
          std::piecewise_construct,
          std::forward_as_tuple(key),
          std::forward_as_tuple(value));
      }
    }
  }

  template <typename T>
  void update_stat(const std::string& key, const T delta) {
    std::lock_guard<std::mutex> lock(_stat_mutex);
    if (_enable) {
      if (_stats.find(key) == _stats.end()) {
        _stats.emplace(
          std::piecewise_construct,
          std::forward_as_tuple(key),
          std::forward_as_tuple(delta));
      } else {
        _stats.at(key).update(delta);
      }
    }
  }

<<<<<<< HEAD
  void clear() {
    _stats.clear();
  }

  friend std::ostream & operator<< (std::ostream& str, const Stats& stats);
=======
  friend std::ostream & operator<< (std::ostream& str, const StatsT& stats);
>>>>>>> a7053aeb

 private:
  explicit StatsT() :
    _stat_mutex(),
    _stats(),
    _enable(true) { }

  std::mutex _stat_mutex;
  std::unordered_map<std::string, Stat> _stats;
  bool _enable;
};

inline std::ostream & operator<< (std::ostream& str, const StatsT::Stat& stat) {
  switch (stat._type) {
    case StatsT::Type::BOOLEAN:
      str << std::boolalpha << stat._value_1;
      break;
    case StatsT::Type::INT32:
      str << stat._value_2;
      break;
    case StatsT::Type::INT64:
      str << stat._value_3;
      break;
    case StatsT::Type::FLOAT:
      str << stat._value_4;
      break;
    case StatsT::Type::DOUBLE:
      str << stat._value_5;
      break;
    default:
      break;  // UNKNOWN TYPE
  }
  return str;
}

inline std::ostream & operator<< (std::ostream& str, const StatsT& stats) {
  std::vector<std::string> keys;
  for (const auto& stat : stats._stats) {
    keys.emplace_back(stat.first);
  }
  std::sort(keys.begin(), keys.end());

  for (const std::string& key : keys) {
    str << " " << key << "=" << stats._stats.at(key);
  }
  return str;
}

class DoNothingStats {
 public:
  DoNothingStats(const DoNothingStats&) = delete;
  DoNothingStats & operator= (const DoNothingStats &) = delete;

  DoNothingStats(DoNothingStats&&) = delete;
  DoNothingStats & operator= (DoNothingStats &&) = delete;

  static DoNothingStats& instance() {
    static DoNothingStats instance;
    return instance;
  }

  void enable() { }
  void disable() { }

  template <typename T>
  void add_stat(const std::string&, const T) { }

  template <typename T>
  void update_stat(const std::string&, const T) { }

  friend std::ostream & operator<< (std::ostream& str, const DoNothingStats& stats);

 private:
  explicit DoNothingStats() { }
};

inline std::ostream & operator<< (std::ostream& str, const DoNothingStats&) {
  return str;
}

#ifdef MT_KAHYPAR_LIBRARY_MODE
using Stats = DoNothingStats;
#else
using Stats = StatsT;
#endif

}  // namespace utils
}  // namespace mt_kahypar<|MERGE_RESOLUTION|>--- conflicted
+++ resolved
@@ -164,15 +164,11 @@
     }
   }
 
-<<<<<<< HEAD
   void clear() {
     _stats.clear();
   }
 
   friend std::ostream & operator<< (std::ostream& str, const Stats& stats);
-=======
-  friend std::ostream & operator<< (std::ostream& str, const StatsT& stats);
->>>>>>> a7053aeb
 
  private:
   explicit StatsT() :
